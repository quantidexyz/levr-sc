// SPDX-License-Identifier: MIT
pragma solidity 0.8.30;

import {Test} from 'forge-std/Test.sol';
import {RewardMath} from '../../src/libraries/RewardMath.sol';

/// @title RewardMath.DivisionSafety Test
/// @notice Tests LOW-1 fix: Explicit division-by-zero checks
/// @dev Verifies defense-in-depth against division by zero
contract RewardMath_DivisionSafety_Test is Test {
    /// @notice Test calculateTimeBasedVesting succeeds with valid duration
    function test_calculateTimeBasedVesting_succeedsWithValidDuration() public pure {
        uint256 originalTotal = 1000 ether;
        uint256 alreadyVested = 0;
        uint64 start = 1000;
        uint64 end = 1000 + 7 days;
        uint64 current = 1000 + 1 days;

        uint256 newlyVested = RewardMath.calculateTimeBasedVesting(
            originalTotal,
            alreadyVested,
            start,
            end,
            current
        );

        // Should calculate vested amount for 1 day of 7 day stream
        assertGt(newlyVested, 0, 'Should vest some amount');
        // Should be approximately 1/7 of total
        assertApproxEqAbs(newlyVested, originalTotal / 7, 1 ether, 'Should vest ~1/7');
    }

<<<<<<< HEAD
    /// @notice Test calculatePendingRewards works correctly (debt accounting pattern)
    function test_calculatePendingRewards_calculatesCorrectly() public pure {
        uint256 userBalance = 100 ether;
        uint256 accRewardPerShare = 5e18; // 5 rewards per share (scaled by 1e18)
        uint256 userDebt = 2e18; // User already accounted for 2 rewards per share

        uint256 pending = RewardMath.calculatePendingRewards(
            userBalance,
            accRewardPerShare,
            userDebt
        );

        // pending = (100 ether × 5e18) / 1e18 - (100 ether × 2e18) / 1e18
        //         = 500 ether - 200 ether = 300 ether
        uint256 expected = 300 ether;
        assertEq(pending, expected, 'Should calculate pending with debt accounting');
    }

    /// @notice Test calculatePendingRewards returns 0 when debt equals accumulated
    function test_calculatePendingRewards_zeroWhenDebtEqualsAccumulated() public pure {
        uint256 userBalance = 100 ether;
        uint256 accRewardPerShare = 5e18;
        uint256 userDebt = 5e18; // Debt equals accumulated

        uint256 pending = RewardMath.calculatePendingRewards(
            userBalance,
            accRewardPerShare,
            userDebt
        );

        assertEq(pending, 0, 'Should return 0 when debt equals accumulated');
    }

    /// @notice Test calculatePendingRewards returns 0 when debt exceeds accumulated
    function test_calculatePendingRewards_zeroWhenDebtExceedsAccumulated() public pure {
        uint256 userBalance = 100 ether;
        uint256 accRewardPerShare = 3e18;
        uint256 userDebt = 5e18; // Debt > accumulated (stale debt scenario)

        uint256 pending = RewardMath.calculatePendingRewards(
            userBalance,
            accRewardPerShare,
            userDebt
        );

        assertEq(pending, 0, 'Should return 0 when debt exceeds accumulated (stale debt)');
    }

    /// @notice Test calculatePendingRewards returns 0 for zero balance
    function test_calculatePendingRewards_zeroForZeroBalance() public pure {
        uint256 pending = RewardMath.calculatePendingRewards(0, 5e18, 0);
        assertEq(pending, 0, 'Should return 0 for zero balance');
=======
    /// @notice Test calculateTimeBasedVesting with partial vesting
    function test_calculateTimeBasedVesting_withPartialVesting() public pure {
        uint256 originalTotal = 1000 ether;
        uint256 alreadyVested = 300 ether; // Already vested 300
        uint64 start = 1000;
        uint64 end = 1000 + 7 days;
        uint64 current = 1000 + 4 days; // 4/7 through stream

        uint256 newlyVested = RewardMath.calculateTimeBasedVesting(
            originalTotal,
            alreadyVested,
            start,
            end,
            current
        );

        // Should have vested 4/7 total = ~571 ether
        // Already vested 300, so newly = 571 - 300 = ~271
        uint256 expectedTotal = (originalTotal * 4) / 7;
        uint256 expectedNewly = expectedTotal - alreadyVested;
        assertApproxEqAbs(
            newlyVested,
            expectedNewly,
            1 ether,
            'Should vest remaining to reach 4/7'
        );
>>>>>>> 24cf435e
    }
}<|MERGE_RESOLUTION|>--- conflicted
+++ resolved
@@ -30,17 +30,18 @@
         assertApproxEqAbs(newlyVested, originalTotal / 7, 1 ether, 'Should vest ~1/7');
     }
 
-<<<<<<< HEAD
     /// @notice Test calculatePendingRewards works correctly (debt accounting pattern)
     function test_calculatePendingRewards_calculatesCorrectly() public pure {
         uint256 userBalance = 100 ether;
         uint256 accRewardPerShare = 5e18; // 5 rewards per share (scaled by 1e18)
         uint256 userDebt = 2e18; // User already accounted for 2 rewards per share
+        uint256 precision = 1e18;
 
         uint256 pending = RewardMath.calculatePendingRewards(
             userBalance,
             accRewardPerShare,
-            userDebt
+            userDebt,
+            precision
         );
 
         // pending = (100 ether × 5e18) / 1e18 - (100 ether × 2e18) / 1e18
@@ -54,11 +55,13 @@
         uint256 userBalance = 100 ether;
         uint256 accRewardPerShare = 5e18;
         uint256 userDebt = 5e18; // Debt equals accumulated
+        uint256 precision = 1e18;
 
         uint256 pending = RewardMath.calculatePendingRewards(
             userBalance,
             accRewardPerShare,
-            userDebt
+            userDebt,
+            precision
         );
 
         assertEq(pending, 0, 'Should return 0 when debt equals accumulated');
@@ -69,11 +72,13 @@
         uint256 userBalance = 100 ether;
         uint256 accRewardPerShare = 3e18;
         uint256 userDebt = 5e18; // Debt > accumulated (stale debt scenario)
+        uint256 precision = 1e18;
 
         uint256 pending = RewardMath.calculatePendingRewards(
             userBalance,
             accRewardPerShare,
-            userDebt
+            userDebt,
+            precision
         );
 
         assertEq(pending, 0, 'Should return 0 when debt exceeds accumulated (stale debt)');
@@ -81,9 +86,10 @@
 
     /// @notice Test calculatePendingRewards returns 0 for zero balance
     function test_calculatePendingRewards_zeroForZeroBalance() public pure {
-        uint256 pending = RewardMath.calculatePendingRewards(0, 5e18, 0);
+        uint256 pending = RewardMath.calculatePendingRewards(0, 5e18, 0, 1e18);
         assertEq(pending, 0, 'Should return 0 for zero balance');
-=======
+    }
+
     /// @notice Test calculateTimeBasedVesting with partial vesting
     function test_calculateTimeBasedVesting_withPartialVesting() public pure {
         uint256 originalTotal = 1000 ether;
@@ -110,6 +116,5 @@
             1 ether,
             'Should vest remaining to reach 4/7'
         );
->>>>>>> 24cf435e
     }
 }
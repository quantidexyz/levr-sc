// SPDX-License-Identifier: MIT
pragma solidity 0.8.30;

import {IERC20} from '@openzeppelin/contracts/token/ERC20/IERC20.sol';
import {IERC20Metadata} from '@openzeppelin/contracts/token/ERC20/extensions/IERC20Metadata.sol';
import {SafeERC20} from '@openzeppelin/contracts/token/ERC20/utils/SafeERC20.sol';
import {ReentrancyGuard} from '@openzeppelin/contracts/utils/ReentrancyGuard.sol';

import {ERC2771ContextBase} from './base/ERC2771ContextBase.sol';
import {ILevrStaking_v1} from './interfaces/ILevrStaking_v1.sol';
import {ILevrStakedToken_v1} from './interfaces/ILevrStakedToken_v1.sol';
import {ILevrFactory_v1} from './interfaces/ILevrFactory_v1.sol';
import {IClankerToken} from './interfaces/external/IClankerToken.sol';
import {RewardMath} from './libraries/RewardMath.sol';

/// @title Levr Staking v1
/// @notice Multi-token reward staking with time-weighted voting power
/// @dev Supports tokens with different decimals (6, 8, 18) via automatic normalization
///      - Staking: Direct underlying token deposits
///      - Rewards: Pool-based distribution with streaming
///      - Voting: Normalized to 18 decimals for fair governance
contract LevrStaking_v1 is ILevrStaking_v1, ReentrancyGuard, ERC2771ContextBase {
    using SafeERC20 for IERC20;

    // ============ Constants ============

    /// @notice Target decimals for voting power normalization
    /// @dev All balances normalized to 18 decimals for fair cross-token voting
    uint256 public constant TARGET_DECIMALS = 18;

    /// @notice Seconds per day for voting power calculations
    uint256 public constant SECONDS_PER_DAY = 86400;

    /// @notice Basis points denominator (10000 = 100%)
    uint256 public constant BASIS_POINTS = 10_000;

    constructor(address trustedForwarder, address factory_) ERC2771ContextBase(trustedForwarder) {
        if (factory_ == address(0)) revert ZeroAddress();
        factory = factory_;
    }

    address public underlying;
    address public stakedToken;
    address public treasury;
    address public immutable factory;

    uint256 private _totalStaked;

    // Token-aware precision for decimal normalization
    uint8 public underlyingDecimals; // Token decimals (6, 8, 18, etc.)
    uint256 public precision; // 10^underlyingDecimals

    // Voting power: tracks when each user started staking (time-weighted)
    mapping(address => uint256) public stakeStartTime;

    /// @notice Array of all registered reward tokens
    /// @dev Underlying is always first, whitelisted tokens added during init/whitelist
    address[] private _rewardTokens;

    /// @notice State tracking for each reward token
    /// @dev Maps token address to pool state (balance, streaming, whitelist status)
    mapping(address => ILevrStaking_v1.RewardTokenState) private _tokenState;

    /// @notice Escrowed balances per token (principal held for stakers)
    /// @dev Separates user deposits from rewards for accurate accounting
    mapping(address => uint256) private _escrowBalance;

<<<<<<< HEAD
    /// @inheritdoc ILevrStaking_v1
    /// @dev Can only be called once by the factory address set in constructor
    ///      Queries token decimals and sets precision for decimal-aware operations
=======
    // Reward accounting: prevents dilution attack (MasterChef pattern)
    // Tracks cumulative rewards per staked token (scaled by 1e18, never decreases)
    mapping(address => uint256) public accRewardPerShare;
    // Tracks user's reward debt per token (what they've already accounted for)
    mapping(address => mapping(address => uint256)) public rewardDebt;

>>>>>>> 86028cf2
    function initialize(
        address underlying_,
        address stakedToken_,
        address treasury_,
        address[] memory initialWhitelistedTokens
    ) external {
        // Ensure initialization only happens once
        if (underlying != address(0)) revert AlreadyInitialized();
        if (underlying_ == address(0) || stakedToken_ == address(0) || treasury_ == address(0))
            revert ZeroAddress();

        // Only factory can initialize (prevents front-running attacks)
        if (_msgSender() != factory) revert OnlyFactory();

        underlying = underlying_;
        stakedToken = stakedToken_;
        treasury = treasury_;

        // Query token decimals and set precision for decimal-aware operations
        // Supports 1-18 decimals (USDC=6, WBTC=8, DAI=18)
        underlyingDecimals = _queryDecimals(underlying_);
        precision = 10 ** uint256(underlyingDecimals);
        // Note: Minimum reward = precision / 1000 (calculated inline to save storage)

        // Initialize underlying token with pool-based state (ALWAYS whitelisted - separate from array)
        _tokenState[underlying_] = ILevrStaking_v1.RewardTokenState({
            availablePool: 0,
            streamTotal: 0,
            lastUpdate: 0,
            exists: true,
            whitelisted: true,
            streamStart: 0,
            streamEnd: 0
        });
        _rewardTokens.push(underlying_);

        // Initialize additional whitelisted tokens from factory config (e.g., WETH)
        for (uint256 i = 0; i < initialWhitelistedTokens.length; i++) {
            address token = initialWhitelistedTokens[i];

            // Factory ensures: token is not underlying and token is not zero address and no duplicates
            if (token == address(0) || token == underlying_ || _tokenState[token].exists) continue;

            // Initialize whitelisted token
            _tokenState[token] = ILevrStaking_v1.RewardTokenState({
                availablePool: 0,
                streamTotal: 0,
                lastUpdate: 0,
                exists: true,
                whitelisted: true,
                streamStart: 0,
                streamEnd: 0
            });
            _rewardTokens.push(token);
        }
    }

    /// @inheritdoc ILevrStaking_v1
    /// @dev Handles fee-on-transfer tokens by measuring actual received amount
    ///      First staker resumes paused reward streams
    function stake(uint256 amount) external nonReentrant {
        if (amount == 0) revert InvalidAmount();
        address staker = _msgSender();

        bool isFirstStaker = _totalStaked == 0;

        // Settle all reward pools to latest state
        _settleAllPools();

<<<<<<< HEAD
        // First staker: resume all paused streams (streaming pauses when totalStaked = 0)
=======
        // Auto-claim existing rewards before staking more (prevents self-dilution)
        uint256 existingBalance = ILevrStakedToken_v1(stakedToken).balanceOf(staker);
        if (existingBalance > 0) {
            _claimAllRewards(staker, staker);
        }

        // First staker: restart paused streams
>>>>>>> 86028cf2
        if (isFirstStaker) {
            uint256 len = _rewardTokens.length;
            for (uint256 i = 0; i < len; i++) {
                address rt = _rewardTokens[i];
                ILevrStaking_v1.RewardTokenState storage rtState = _tokenState[rt];

                // Restart streaming for tokens with unvested rewards
                if (rtState.streamTotal > 0) {
                    _resetStreamForToken(rt, rtState.streamTotal);
                }

                // Accrue any unaccounted rewards (e.g., fees collected during pause)
                uint256 available = _availableUnaccountedRewards(rt);
                if (available > 0) {
                    _creditRewards(rt, available);
                }
            }
        }

        // Measure actual received (critical for fee-on-transfer tokens)
        uint256 balanceBefore = IERC20(underlying).balanceOf(address(this));
        IERC20(underlying).safeTransferFrom(staker, address(this), amount);
        uint256 actualReceived = IERC20(underlying).balanceOf(address(this)) - balanceBefore;

        // Update voting power using weighted average (preserves existing VP on new stakes)
        stakeStartTime[staker] = _onStakeNewTimestamp(actualReceived);

        // Update accounting: escrow, total staked, mint receipt token
        _escrowBalance[underlying] += actualReceived;
        _totalStaked += actualReceived;
        ILevrStakedToken_v1(stakedToken).mint(staker, actualReceived);

        // Update reward debt for all tokens (prevents dilution on future claims)
        uint256 len = _rewardTokens.length;
        for (uint256 i = 0; i < len; i++) {
            address token = _rewardTokens[i];
            rewardDebt[staker][token] = accRewardPerShare[token];
        }

        emit Staked(staker, actualReceived);
    }

    /// @inheritdoc ILevrStaking_v1
    /// @dev Automatically claims all rewards before unstaking to prevent loss
    ///      Returns new voting power for UI convenience (reflects partial unstake impact)
    function unstake(
        uint256 amount,
        address to
    ) external nonReentrant returns (uint256 newVotingPower) {
        if (amount == 0) revert InvalidAmount();
        if (to == address(0)) revert ZeroAddress();
        address staker = _msgSender();
        uint256 bal = ILevrStakedToken_v1(stakedToken).balanceOf(staker);
        if (bal < amount) revert InsufficientStake();

        // Auto-claim all rewards to prevent user accidentally losing unclaimed rewards
        _claimAllRewards(staker, to);

        // Burn receipt token and update accounting
        ILevrStakedToken_v1(stakedToken).burn(staker, amount);
        _totalStaked -= amount;
        uint256 esc = _escrowBalance[underlying];
        if (esc < amount) revert InsufficientEscrow(); // Safety check
        _escrowBalance[underlying] = esc - amount;

        // Transfer underlying back to recipient
        IERC20(underlying).safeTransfer(to, amount);

        // Update voting power (proportional time reduction on partial unstake)
        stakeStartTime[staker] = _onUnstakeNewTimestamp(amount);

        // Calculate new voting power for return value (UI can display impact)
        uint256 remainingBalance = ILevrStakedToken_v1(stakedToken).balanceOf(staker);
        uint256 newStartTime = stakeStartTime[staker];
        if (remainingBalance > 0 && newStartTime > 0) {
            uint256 timeStaked = block.timestamp - newStartTime;
            // Normalize balance to 18 decimals for fair voting power
            uint256 normalizedBalance = _normalizeBalance(remainingBalance);
            newVotingPower = (normalizedBalance * timeStaked) / (1e18 * SECONDS_PER_DAY);
        }

        emit Unstaked(staker, to, amount);
    }

    /// @inheritdoc ILevrStaking_v1
    /// @dev Pool-based rewards: user gets (balance/totalStaked) × available pool
    ///      Each token can have different decimals (handled in native units)
    function claimRewards(address[] calldata tokens, address to) external nonReentrant {
        if (to == address(0)) revert ZeroAddress();
        address claimer = _msgSender();
        uint256 userBalance = ILevrStakedToken_v1(stakedToken).balanceOf(claimer);
        if (userBalance == 0) return;

<<<<<<< HEAD
        uint256 cachedTotalStaked = _totalStaked;
        if (cachedTotalStaked == 0) return;

        // Claim rewards for each specified token
=======
>>>>>>> 86028cf2
        for (uint256 i = 0; i < tokens.length; i++) {
            address token = tokens[i];
            ILevrStaking_v1.RewardTokenState storage tokenState = _tokenState[token];
            if (!tokenState.exists) continue; // Skip unregistered tokens

            // Settle to move vested stream rewards into available pool
            _settlePoolForToken(token);

<<<<<<< HEAD
            // Calculate proportional claim: (userBalance / totalStaked) × available pool
            // Works for any token decimals (USDC 6, WBTC 8, DAI 18)
            uint256 claimable = RewardMath.calculateProportionalClaim(
                userBalance,
                cachedTotalStaked,
                tokenState.availablePool
            );

            if (claimable > 0) {
                tokenState.availablePool -= claimable;
                IERC20(token).safeTransfer(to, claimable);
                emit RewardsClaimed(claimer, to, token, claimable);
=======
            // Get effective debt (auto-resets stale debt from token removal/re-add)
            uint256 effectiveDebt = _getEffectiveDebt(claimer, token);

            // Calculate pending rewards using debt accounting (prevents dilution attack)
            uint256 accumulatedRewards = (userBalance * accRewardPerShare[token]) / 1e18;
            uint256 debtAmount = (userBalance * effectiveDebt) / 1e18;
            uint256 pending = accumulatedRewards > debtAmount ? accumulatedRewards - debtAmount : 0;

            if (pending > 0) {
                tokenState.availablePool -= pending;

                // Update user's debt to current accumulated
                rewardDebt[claimer][token] = accRewardPerShare[token];

                IERC20(token).safeTransfer(to, pending);
                emit RewardsClaimed(claimer, to, token, pending);
>>>>>>> 86028cf2
            }
        }
    }

    /// @inheritdoc ILevrStaking_v1
    /// @dev Permissionless: Anyone can trigger accrual of unaccounted token balances
    ///      Useful after fee collection or direct transfers to staking contract
    function accrueRewards(address token) external nonReentrant {
        // Calculate unaccounted rewards (balance - escrow - accounted rewards)
        uint256 available = _availableUnaccountedRewards(token);
        if (available > 0) {
            _creditRewards(token, available);
        }
    }

    /// @inheritdoc ILevrStaking_v1
    /// @dev Only token admin can whitelist. Underlying is always whitelisted (cannot be modified).
    ///      Whitelisted tokens exempt from reward token limits and can always accrue rewards.
    function whitelistToken(address token) external nonReentrant {
        if (token == address(0)) revert ZeroAddress();

        // CRITICAL: Cannot modify underlying token (always whitelisted, initialized separately)
        if (token == underlying) revert CannotModifyUnderlying();

        // Only token admin can whitelist (prevents spam)
        address tokenAdmin = IClankerToken(underlying).admin();
        if (_msgSender() != tokenAdmin) revert OnlyTokenAdmin();

        // Cannot whitelist already whitelisted token
        ILevrStaking_v1.RewardTokenState storage tokenState = _tokenState[token];
        if (tokenState.whitelisted) revert AlreadyWhitelisted();

        // If token exists, ensure no pending rewards (prevents state corruption)
        if (tokenState.exists) {
            if (!(tokenState.availablePool == 0 && tokenState.streamTotal == 0)) {
                revert CannotWhitelistWithPendingRewards();
            }
        }

        // Set whitelisted status
        tokenState.whitelisted = true;

        // Initialize token state if first time (new token registration)
        if (!tokenState.exists) {
            tokenState.exists = true;
            tokenState.availablePool = 0;
            tokenState.streamTotal = 0;
            tokenState.lastUpdate = 0;
            tokenState.streamStart = 0;
            tokenState.streamEnd = 0;
            _rewardTokens.push(token);

            // Reset accounting for clean start (fresh token OR re-added token after removal)
            // This prevents corruption when tokens are removed and re-whitelisted
            accRewardPerShare[token] = 0;
        }

        emit ILevrStaking_v1.TokenWhitelisted(token);
    }

    /// @inheritdoc ILevrStaking_v1
    function unwhitelistToken(address token) external nonReentrant {
        if (token == address(0)) revert ZeroAddress();

        // CRITICAL: CANNOT unwhitelist underlying token (permanent protection)
        if (token == underlying) revert CannotUnwhitelistUnderlying();

        // Only token admin can unwhitelist
        address tokenAdmin = IClankerToken(underlying).admin();
        if (_msgSender() != tokenAdmin) revert OnlyTokenAdmin();

        // Token must exist and be whitelisted
        ILevrStaking_v1.RewardTokenState storage tokenState = _tokenState[token];
        if (!tokenState.exists) revert TokenNotRegistered();
        if (!tokenState.whitelisted) revert NotWhitelisted();

        // CRITICAL: Cannot unwhitelist if token has pending rewards (would make them unclaimable)
        if (!(tokenState.availablePool == 0 && tokenState.streamTotal == 0)) {
            revert CannotUnwhitelistWithPendingRewards();
        }

        // Settle the pool to ensure all rewards are accounted for before unwhitelisting
        _settlePoolForToken(token);

        // Verify again after settlement (in case streaming added to pool)
        if (!(tokenState.availablePool == 0 && tokenState.streamTotal == 0)) {
            revert CannotUnwhitelistWithPendingRewards();
        }

        // Remove from whitelist (token state kept for historical tracking)
        tokenState.whitelisted = false;

        emit ILevrStaking_v1.TokenUnwhitelisted(token);
    }

    /// @inheritdoc ILevrStaking_v1
    function cleanupFinishedRewardToken(address token) external nonReentrant {
        if (token == underlying) revert CannotRemoveUnderlying();

        ILevrStaking_v1.RewardTokenState storage tokenState = _tokenState[token];
        if (!tokenState.exists) revert TokenNotRegistered();
        if (tokenState.whitelisted) revert CannotRemoveWhitelisted();
        if (!(tokenState.availablePool == 0 && tokenState.streamTotal == 0)) {
            revert RewardsTillPending();
        }

        _removeTokenFromArray(token);
        delete _tokenState[token];

        emit ILevrStaking_v1.RewardTokenRemoved(token);
    }

    /// @inheritdoc ILevrStaking_v1
    function outstandingRewards(address token) external view returns (uint256 available) {
        available = _availableUnaccountedRewards(token);
    }

    /// @inheritdoc ILevrStaking_v1
    function claimableRewards(
        address account,
        address token
    ) external view returns (uint256 claimable) {
        uint256 userBalance = ILevrStakedToken_v1(stakedToken).balanceOf(account);
        if (userBalance == 0) return 0;

        uint256 cachedTotalStaked = _totalStaked;
        if (cachedTotalStaked == 0) return 0;

        ILevrStaking_v1.RewardTokenState storage tokenState = _tokenState[token];
        if (!tokenState.exists) return 0;

        // Calculate what accRewardPerShare would be if we settled now
        uint256 currentAccRewardPerShare = accRewardPerShare[token];

        // Add any pending vested rewards
        (uint256 vestAmount, ) = RewardMath.calculateVestedAmount(
            tokenState.streamTotal,
            tokenState.streamStart,
            tokenState.streamEnd,
            tokenState.lastUpdate,
            uint64(block.timestamp)
        );

        if (vestAmount > 0 && cachedTotalStaked > 0) {
            currentAccRewardPerShare += (vestAmount * 1e18) / cachedTotalStaked;
        }

        // Calculate pending using debt accounting (prevents dilution attack)
        uint256 accumulatedRewards = (userBalance * currentAccRewardPerShare) / 1e18;
        uint256 debtAmount = (userBalance * rewardDebt[account][token]) / 1e18;
        claimable = accumulatedRewards > debtAmount ? accumulatedRewards - debtAmount : 0;
    }

    /// @inheritdoc ILevrStaking_v1
    function accrueFromTreasury(
        address token,
        uint256 amount,
        bool pullFromTreasury
    ) external nonReentrant {
        if (amount == 0) revert InvalidAmount();
        if (pullFromTreasury) {
            // Only treasury can initiate a pull
            if (_msgSender() != treasury) revert ILevrFactory_v1.UnauthorizedCaller();
            uint256 beforeAvail = _availableUnaccountedRewards(token);
            IERC20(token).safeTransferFrom(treasury, address(this), amount);
            uint256 afterAvail = _availableUnaccountedRewards(token);
            uint256 delta = afterAvail > beforeAvail ? afterAvail - beforeAvail : 0;
            if (delta > 0) {
                _creditRewards(token, delta);
            }
        } else {
            uint256 available = _availableUnaccountedRewards(token);
            if (available < amount) revert InsufficientAvailable();
            _creditRewards(token, amount);
        }
    }

    /// @inheritdoc ILevrStaking_v1
    function stakedBalanceOf(address account) external view returns (uint256) {
        return ILevrStakedToken_v1(stakedToken).balanceOf(account);
    }

    /// @inheritdoc ILevrStaking_v1
    function totalStaked() external view returns (uint256) {
        return _totalStaked;
    }

    /// @inheritdoc ILevrStaking_v1
    function escrowBalance(address token) external view returns (uint256) {
        return _escrowBalance[token];
    }

    /// @inheritdoc ILevrStaking_v1
    function streamWindowSeconds() external view returns (uint32) {
        return ILevrFactory_v1(factory).streamWindowSeconds(underlying);
    }

    /// @inheritdoc ILevrStaking_v1
    function getTokenStreamInfo(
        address token
    ) external view returns (uint64 streamStart, uint64 streamEnd, uint256 streamTotal) {
        ILevrStaking_v1.RewardTokenState storage tokenState = _tokenState[token];
        return (tokenState.streamStart, tokenState.streamEnd, tokenState.streamTotal);
    }

    /// @inheritdoc ILevrStaking_v1
    function getWhitelistedTokens() external view returns (address[] memory) {
        uint256 count = 0;
        uint256 len = _rewardTokens.length;

        // Count whitelisted tokens
        for (uint256 i = 0; i < len; i++) {
            if (_tokenState[_rewardTokens[i]].whitelisted) {
                count++;
            }
        }

        // Build array
        address[] memory whitelisted = new address[](count);
        uint256 index = 0;
        for (uint256 i = 0; i < len; i++) {
            if (_tokenState[_rewardTokens[i]].whitelisted) {
                whitelisted[index] = _rewardTokens[i];
                index++;
            }
        }

        return whitelisted;
    }

    /// @inheritdoc ILevrStaking_v1
    function isTokenWhitelisted(address token) external view returns (bool) {
        return _tokenState[token].whitelisted;
    }

    /// @inheritdoc ILevrStaking_v1
    function rewardRatePerSecond(address token) external view returns (uint256) {
        ILevrStaking_v1.RewardTokenState storage tokenState = _tokenState[token];

        // Use PER-TOKEN stream window (CRITICAL-3 fix: isolation)
        uint64 start = tokenState.streamStart;
        uint64 end = tokenState.streamEnd;
        if (end == 0 || end <= start) return 0;
        if (block.timestamp >= end) return 0;
        uint256 window = end - start;
        return tokenState.streamTotal / window;
    }

    /// @inheritdoc ILevrStaking_v1
    function aprBps() external view returns (uint256) {
        if (_totalStaked == 0) return 0;

        uint32 window = ILevrFactory_v1(factory).streamWindowSeconds(underlying);
        if (window == 0) return 0;

        // CRITICAL-3 fix: Aggregate APR from ALL active streams
        uint256 totalAnnualRate = 0;

        for (uint256 i = 0; i < _rewardTokens.length; i++) {
            address token = _rewardTokens[i];
            ILevrStaking_v1.RewardTokenState storage tokenState = _tokenState[token];

            // Only include active streams
            if (
                tokenState.streamTotal > 0 &&
                tokenState.streamEnd > block.timestamp &&
                tokenState.streamStart > 0
            ) {
                uint256 rate = tokenState.streamTotal / window;
                uint256 annual = rate * 365 days;
                totalAnnualRate += annual;
            }
        }

        if (totalAnnualRate == 0) return 0;
        return (totalAnnualRate * BASIS_POINTS) / _totalStaked;
    }

    function _resetStreamForToken(address token, uint256 amount) internal {
        // Query stream window from factory config
        uint32 window = ILevrFactory_v1(factory).streamWindowSeconds(underlying);

        // Set PER-TOKEN stream window (CRITICAL-3 fix: isolation)
        ILevrStaking_v1.RewardTokenState storage tokenState = _tokenState[token];
        tokenState.streamStart = uint64(block.timestamp);
        tokenState.streamEnd = uint64(block.timestamp + window);
        tokenState.streamTotal = amount;
        tokenState.lastUpdate = uint64(block.timestamp);

        emit StreamReset(token, window, tokenState.streamStart, tokenState.streamEnd);
    }

    /// @notice Credit rewards to the pool with streaming
    /// @dev Minimum check prevents reward token DoS attack (0.001 tokens minimum)
    ///      Works with any token decimals (USDC, WBTC, DAI all supported)
    /// @param token The reward token address
    /// @param amount The amount to credit (in token's native units)
    function _creditRewards(address token, uint256 amount) internal {
        // Token-aware minimum: 0.001 tokens prevents DoS while supporting all decimals
        // Examples: USDC (6 decimals) min = 1000 units, DAI (18 decimals) min = 1e15 units
        uint8 tokenDecimals = _queryDecimals(token);
        uint256 minReward = (10 ** uint256(tokenDecimals)) / 1000;
        if (amount < minReward) revert RewardTooSmall();

        // Ensure token is registered and whitelisted
        RewardTokenState storage tokenState = _ensureRewardToken(token);

        // Settle pool to move vested rewards from stream to available pool
        _settlePoolForToken(token);

        // Add new rewards to stream, preserving unvested from previous stream
        // This extends the streaming window and includes both old unvested + new rewards
        _resetStreamForToken(token, amount + tokenState.streamTotal);

        emit RewardsAccrued(token, amount, tokenState.availablePool);
    }

    function _ensureRewardToken(
        address token
    ) internal view returns (ILevrStaking_v1.RewardTokenState storage tokenState) {
        tokenState = _tokenState[token];

        // Token MUST already exist (via initialize() or whitelistToken())
        if (!tokenState.exists) revert TokenNotWhitelisted();

        // Token MUST be whitelisted
        if (!tokenState.whitelisted) revert TokenNotWhitelisted();
    }

    /// @notice Internal helper to remove token from array
    /// @param token The token to remove
    function _removeTokenFromArray(address token) internal {
        for (uint256 i = 0; i < _rewardTokens.length; i++) {
            if (_rewardTokens[i] == token) {
                // Swap with last element and pop
                _rewardTokens[i] = _rewardTokens[_rewardTokens.length - 1];
                _rewardTokens.pop();
                break;
            }
        }
    }

    /// @notice Calculate unaccounted rewards for a token
    /// @dev Returns rewards in contract that aren't tracked in pool or streaming
    ///      For underlying token: excludes escrowed principal (user deposits)
    /// @param token The token to check
    /// @return Unaccounted reward amount (can be accrued)
    function _availableUnaccountedRewards(address token) internal view returns (uint256) {
        uint256 bal = IERC20(token).balanceOf(address(this));

        // For underlying token: subtract escrowed principal (staker deposits)
        // Only excess balance counts as rewards
        if (token == underlying) {
            if (bal > _escrowBalance[underlying]) {
                bal -= _escrowBalance[underlying];
            } else {
                bal = 0; // No excess balance
            }
        }

        // Unaccounted = total balance - (available pool + streaming)
        ILevrStaking_v1.RewardTokenState storage tokenState = _tokenState[token];
        uint256 accounted = tokenState.availablePool + tokenState.streamTotal;
        return bal > accounted ? bal - accounted : 0;
    }

<<<<<<< HEAD
    /// @notice Auto-claim all rewards for a user (called during unstake)
    /// @dev Claims ALL registered reward tokens to prevent user losing unclaimed rewards
=======
    /// @notice Get effective debt for user, auto-resetting stale debt
    /// @dev Detects stale debt from token removal/re-add by checking if debt > accRewardPerShare
    /// @param user The user to check debt for
    /// @param token The reward token
    /// @return effectiveDebt The debt to use in claim calculations (reset if stale)
    function _getEffectiveDebt(
        address user,
        address token
    ) internal returns (uint256 effectiveDebt) {
        uint256 debt = rewardDebt[user][token];
        uint256 accReward = accRewardPerShare[token];

        // Normal operation: debt <= accReward (user's debt tracks what they've accounted for)
        // Stale debt: debt > accReward (only happens after accRewardPerShare reset on token re-add)
        if (debt > accReward) {
            // Stale debt detected - reset to 0 to allow user to claim all rewards from re-whitelist point
            // Returning accReward would cause user to lose all accumulated rewards in current cycle
            rewardDebt[user][token] = 0;
            return 0;
        }

        return debt;
    }

    /// @notice Auto-claim all rewards for a user (used in unstake)
>>>>>>> 86028cf2
    /// @param claimer The user claiming rewards
    /// @param to The address to send rewards to
    function _claimAllRewards(address claimer, address to) internal {
        uint256 userBalance = ILevrStakedToken_v1(stakedToken).balanceOf(claimer);
        if (userBalance == 0) return;

        uint256 len = _rewardTokens.length;
        for (uint256 i = 0; i < len; i++) {
            address token = _rewardTokens[i];
            ILevrStaking_v1.RewardTokenState storage tokenState = _tokenState[token];
            if (!tokenState.exists) continue;

            // Settle pool to latest (updates accRewardPerShare)
            _settlePoolForToken(token);

            // Get effective debt (auto-resets stale debt from token removal/re-add)
            uint256 effectiveDebt = _getEffectiveDebt(claimer, token);

            // Calculate pending rewards using debt accounting (prevents dilution attack)
            // pending = (userBalance × accRewardPerShare) - (userBalance × rewardDebt)
            uint256 accumulatedRewards = (userBalance * accRewardPerShare[token]) / 1e18;
            uint256 debtAmount = (userBalance * effectiveDebt) / 1e18;
            uint256 pending = accumulatedRewards > debtAmount ? accumulatedRewards - debtAmount : 0;

            if (pending > 0) {
                // Reduce pool
                tokenState.availablePool -= pending;

                // Update user's debt to current accumulated
                rewardDebt[claimer][token] = accRewardPerShare[token];

                // Transfer rewards
                IERC20(token).safeTransfer(to, pending);
                emit RewardsClaimed(claimer, to, token, pending);
            }
        }
    }

    /// @notice Settle all reward pools to current timestamp
    /// @dev Moves vested rewards from streaming into available pool for all tokens
    function _settleAllPools() internal {
        uint256 len = _rewardTokens.length;
        for (uint256 i = 0; i < len; i++) {
            _settlePoolForToken(_rewardTokens[i]);
        }
    }

    /// @notice Settle a single reward pool by vesting streamed rewards
    /// @dev Calculates vested amount from stream and moves to available pool
    ///      Pauses streaming when totalStaked = 0 (preserves rewards for future stakers)
    /// @param token The reward token to settle
    function _settlePoolForToken(address token) internal {
        ILevrStaking_v1.RewardTokenState storage tokenState = _tokenState[token];

        // Use PER-TOKEN stream window (CRITICAL-3 fix: isolation)
        uint64 start = tokenState.streamStart;
        uint64 end = tokenState.streamEnd;
        if (end == 0 || start == 0) return;

        // Pause streaming if no stakers (preserves rewards for future stakers)
        // Updates lastUpdate so when stakers return, streaming resumes from current time
        if (_totalStaked == 0) {
            tokenState.lastUpdate = uint64(block.timestamp);
            return;
        }

        uint64 last = tokenState.lastUpdate;
        uint64 current = uint64(block.timestamp);

        uint64 settleTo;
        if (current > end) {
            if (last >= end) return;
            settleTo = end;
        } else {
            settleTo = current;
        }

        (uint256 vestAmount, uint64 newLast) = RewardMath.calculateVestedAmount(
            tokenState.streamTotal,
            start,
            end,
            last,
            settleTo
        );

        if (vestAmount > 0) {
            tokenState.availablePool += vestAmount;
            tokenState.streamTotal -= vestAmount;

            // Update cumulative rewards per share (prevents dilution attack)
            // accRewardPerShare tracks total rewards per staked token (scaled by 1e18)
            accRewardPerShare[token] += (vestAmount * 1e18) / _totalStaked;
        }

        tokenState.lastUpdate = newLast;
    }

    // ============ Governance Functions ============

    /// @inheritdoc ILevrStaking_v1
    /// @dev Returns voting power in token-days (e.g., 1000 tokens × 100 days = 100,000 VP)
    ///      Normalizes all balances to 18 decimals for fair cross-token governance
    ///      Examples: 1000 USDC (6 decimals) = 1000 DAI (18 decimals) in voting power
    function getVotingPower(address user) external view returns (uint256 votingPower) {
        uint256 startTime = stakeStartTime[user];
        if (startTime == 0) return 0; // Never staked or fully unstaked

        uint256 balance = ILevrStakedToken_v1(stakedToken).balanceOf(user);
        if (balance == 0) return 0;

        uint256 timeStaked = block.timestamp - startTime;

        // Normalize balance to 18 decimals for fair voting across different decimal tokens:
        // - 1000 USDC (6 decimals) → normalized to 1000e18
        // - 1000 DAI (18 decimals) → already 1000e18
        // Both result in same voting power for same time staked
        uint256 normalizedBalance = _normalizeBalance(balance);

        // Calculate voting power: (normalized_balance × time) / (1e18 × 86400)
        // Result is in token-days for UI-friendly numbers
        return (normalizedBalance * timeStaked) / (1e18 * SECONDS_PER_DAY);
    }

    // ============ Internal Wrappers for Stake/Unstake Operations ============

    /// @notice Internal version for stake operation
    /// @dev Uses weighted average to preserve voting power while reflecting dilution
    /// @param stakeAmount Amount being staked
    /// @return newStartTime New timestamp to set
    function _onStakeNewTimestamp(
        uint256 stakeAmount
    ) internal view returns (uint256 newStartTime) {
        address staker = _msgSender();
        uint256 oldBalance = ILevrStakedToken_v1(stakedToken).balanceOf(staker);
        uint256 currentStartTime = stakeStartTime[staker];

        // First stake: set timestamp to now
        if (oldBalance == 0 || currentStartTime == 0) {
            return block.timestamp;
        }

        // Calculate accumulated time so far
        uint256 timeAccumulated = block.timestamp - currentStartTime;

        // Calculate new total balance
        uint256 newTotalBalance = oldBalance + stakeAmount;

        // Calculate weighted average time: (oldBalance × timeAccumulated) / newTotalBalance
        // This preserves voting power: oldVP = oldBalance × timeAccumulated
        // After stake: newVP = newTotalBalance × newTimeAccumulated = oldVP (preserved)
        uint256 newTimeAccumulated = (oldBalance * timeAccumulated) / newTotalBalance;

        // Calculate new start time
        newStartTime = block.timestamp - newTimeAccumulated;
    }

    /// @notice Internal version for unstake operation
    /// @dev Reduces time accumulation proportionally to amount unstaked
    /// @param unstakeAmount Amount being unstaked
    /// @return newStartTime New timestamp to set (0 if full unstake)
    function _onUnstakeNewTimestamp(
        uint256 unstakeAmount
    ) internal view returns (uint256 newStartTime) {
        address staker = _msgSender();
        uint256 currentStartTime = stakeStartTime[staker];

        // If never staked, return 0
        if (currentStartTime == 0) return 0;

        uint256 remainingBalance = ILevrStakedToken_v1(stakedToken).balanceOf(staker);

        // If no balance remaining, reset to 0
        if (remainingBalance == 0) return 0;

        // Calculate original balance before unstake
        uint256 originalBalance = remainingBalance + unstakeAmount;

        // Calculate time accumulated so far
        uint256 timeAccumulated = block.timestamp - currentStartTime;

        // Preserve precision: calculate (oldTime * remaining) / original
        uint256 newTimeAccumulated = (timeAccumulated * remainingBalance) / originalBalance;

        // Calculate new start time
        newStartTime = block.timestamp - newTimeAccumulated;
    }

    // ============ Internal Helper Functions (Decimal Normalization) ============

    /// @notice Query token decimals with validation and safe defaults
    /// @dev Ensures decimal-aware operations work correctly for all supported tokens
    ///      Bounds check prevents edge cases (must be 1-18 decimals)
    ///      Falls back to 18 decimals for non-standard tokens
    /// @param token The token address to query
    /// @return decimals The token decimals in range [1, 18]
    function _queryDecimals(address token) internal view returns (uint8 decimals) {
        try IERC20Metadata(token).decimals() returns (uint8 d) {
            // Validate decimals are in reasonable range
            // Standard tokens: USDC (6), WBTC (8), DAI (18)
            // Support 1-18 decimals, reject 0 or >18 to prevent edge cases
            if (d == 0 || d > 18) revert InvalidTokenDecimals();
            return d;
        } catch {
            // Non-standard token or query failed: default to 18 (safest assumption)
            return 18;
        }
    }

    /// @notice Normalize balance to 18 decimals for fair voting power
    /// @dev Ensures equal voting power for equal token amounts regardless of decimal places
    ///
    ///      Math safety: No overflow possible because:
    ///      - decimals <= 18 (validated in _queryDecimals)
    ///      - scaleFactor <= 1e18
    ///      - balance * 1e18 fits in uint256 for realistic token amounts
    ///
    ///      Examples:
    ///      - 1000 USDC (6 decimals): 1000e6 × 1e12 = 1000e18 ✓
    ///      - 1 WBTC (8 decimals): 1e8 × 1e10 = 1e18 ✓
    ///      - 1000 DAI (18 decimals): 1000e18 × 1 = 1000e18 ✓
    ///
    /// @param balance The raw token balance (in token's native units)
    /// @return normalizedBalance The balance scaled to 18 decimals
    function _normalizeBalance(uint256 balance) internal view returns (uint256 normalizedBalance) {
        uint8 decimals = underlyingDecimals;

        // Fast path: 18-decimal tokens need no normalization (most common)
        if (decimals == TARGET_DECIMALS) {
            return balance;
        }

        // Scale up low-decimal tokens to 18 decimals
        // Example: USDC (6 decimals) → multiply by 1e12
        if (decimals < TARGET_DECIMALS) {
            uint256 scaleFactor = 10 ** (TARGET_DECIMALS - decimals);
            return balance * scaleFactor; // Safe: no overflow due to bounds check
        }

        // decimals > 18 impossible due to _queryDecimals bounds check
        // Defensive: return balance as-is if somehow encountered
        return balance;
    }
}<|MERGE_RESOLUTION|>--- conflicted
+++ resolved
@@ -65,18 +65,12 @@
     /// @dev Separates user deposits from rewards for accurate accounting
     mapping(address => uint256) private _escrowBalance;
 
-<<<<<<< HEAD
-    /// @inheritdoc ILevrStaking_v1
-    /// @dev Can only be called once by the factory address set in constructor
-    ///      Queries token decimals and sets precision for decimal-aware operations
-=======
     // Reward accounting: prevents dilution attack (MasterChef pattern)
     // Tracks cumulative rewards per staked token (scaled by 1e18, never decreases)
     mapping(address => uint256) public accRewardPerShare;
     // Tracks user's reward debt per token (what they've already accounted for)
     mapping(address => mapping(address => uint256)) public rewardDebt;
 
->>>>>>> 86028cf2
     function initialize(
         address underlying_,
         address stakedToken_,
@@ -146,9 +140,6 @@
         // Settle all reward pools to latest state
         _settleAllPools();
 
-<<<<<<< HEAD
-        // First staker: resume all paused streams (streaming pauses when totalStaked = 0)
-=======
         // Auto-claim existing rewards before staking more (prevents self-dilution)
         uint256 existingBalance = ILevrStakedToken_v1(stakedToken).balanceOf(staker);
         if (existingBalance > 0) {
@@ -156,7 +147,6 @@
         }
 
         // First staker: restart paused streams
->>>>>>> 86028cf2
         if (isFirstStaker) {
             uint256 len = _rewardTokens.length;
             for (uint256 i = 0; i < len; i++) {
@@ -250,13 +240,6 @@
         uint256 userBalance = ILevrStakedToken_v1(stakedToken).balanceOf(claimer);
         if (userBalance == 0) return;
 
-<<<<<<< HEAD
-        uint256 cachedTotalStaked = _totalStaked;
-        if (cachedTotalStaked == 0) return;
-
-        // Claim rewards for each specified token
-=======
->>>>>>> 86028cf2
         for (uint256 i = 0; i < tokens.length; i++) {
             address token = tokens[i];
             ILevrStaking_v1.RewardTokenState storage tokenState = _tokenState[token];
@@ -265,27 +248,15 @@
             // Settle to move vested stream rewards into available pool
             _settlePoolForToken(token);
 
-<<<<<<< HEAD
-            // Calculate proportional claim: (userBalance / totalStaked) × available pool
-            // Works for any token decimals (USDC 6, WBTC 8, DAI 18)
-            uint256 claimable = RewardMath.calculateProportionalClaim(
-                userBalance,
-                cachedTotalStaked,
-                tokenState.availablePool
-            );
-
-            if (claimable > 0) {
-                tokenState.availablePool -= claimable;
-                IERC20(token).safeTransfer(to, claimable);
-                emit RewardsClaimed(claimer, to, token, claimable);
-=======
             // Get effective debt (auto-resets stale debt from token removal/re-add)
             uint256 effectiveDebt = _getEffectiveDebt(claimer, token);
 
             // Calculate pending rewards using debt accounting (prevents dilution attack)
-            uint256 accumulatedRewards = (userBalance * accRewardPerShare[token]) / 1e18;
-            uint256 debtAmount = (userBalance * effectiveDebt) / 1e18;
-            uint256 pending = accumulatedRewards > debtAmount ? accumulatedRewards - debtAmount : 0;
+            uint256 pending = RewardMath.calculatePendingRewards(
+                userBalance,
+                accRewardPerShare[token],
+                effectiveDebt
+            );
 
             if (pending > 0) {
                 tokenState.availablePool -= pending;
@@ -295,7 +266,6 @@
 
                 IERC20(token).safeTransfer(to, pending);
                 emit RewardsClaimed(claimer, to, token, pending);
->>>>>>> 86028cf2
             }
         }
     }
@@ -444,9 +414,11 @@
         }
 
         // Calculate pending using debt accounting (prevents dilution attack)
-        uint256 accumulatedRewards = (userBalance * currentAccRewardPerShare) / 1e18;
-        uint256 debtAmount = (userBalance * rewardDebt[account][token]) / 1e18;
-        claimable = accumulatedRewards > debtAmount ? accumulatedRewards - debtAmount : 0;
+        claimable = RewardMath.calculatePendingRewards(
+            userBalance,
+            currentAccRewardPerShare,
+            rewardDebt[account][token]
+        );
     }
 
     /// @inheritdoc ILevrStaking_v1
@@ -662,10 +634,6 @@
         return bal > accounted ? bal - accounted : 0;
     }
 
-<<<<<<< HEAD
-    /// @notice Auto-claim all rewards for a user (called during unstake)
-    /// @dev Claims ALL registered reward tokens to prevent user losing unclaimed rewards
-=======
     /// @notice Get effective debt for user, auto-resetting stale debt
     /// @dev Detects stale debt from token removal/re-add by checking if debt > accRewardPerShare
     /// @param user The user to check debt for
@@ -691,7 +659,6 @@
     }
 
     /// @notice Auto-claim all rewards for a user (used in unstake)
->>>>>>> 86028cf2
     /// @param claimer The user claiming rewards
     /// @param to The address to send rewards to
     function _claimAllRewards(address claimer, address to) internal {
@@ -711,10 +678,11 @@
             uint256 effectiveDebt = _getEffectiveDebt(claimer, token);
 
             // Calculate pending rewards using debt accounting (prevents dilution attack)
-            // pending = (userBalance × accRewardPerShare) - (userBalance × rewardDebt)
-            uint256 accumulatedRewards = (userBalance * accRewardPerShare[token]) / 1e18;
-            uint256 debtAmount = (userBalance * effectiveDebt) / 1e18;
-            uint256 pending = accumulatedRewards > debtAmount ? accumulatedRewards - debtAmount : 0;
+            uint256 pending = RewardMath.calculatePendingRewards(
+                userBalance,
+                accRewardPerShare[token],
+                effectiveDebt
+            );
 
             if (pending > 0) {
                 // Reduce pool

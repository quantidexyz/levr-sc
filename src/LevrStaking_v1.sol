// SPDX-License-Identifier: MIT
pragma solidity 0.8.30;

import {IERC20} from '@openzeppelin/contracts/token/ERC20/IERC20.sol';
import {IERC20Metadata} from '@openzeppelin/contracts/token/ERC20/extensions/IERC20Metadata.sol';
import {SafeERC20} from '@openzeppelin/contracts/token/ERC20/utils/SafeERC20.sol';
import {ReentrancyGuard} from '@openzeppelin/contracts/utils/ReentrancyGuard.sol';

import {ERC2771ContextBase} from './base/ERC2771ContextBase.sol';
import {ILevrStaking_v1} from './interfaces/ILevrStaking_v1.sol';
import {ILevrStakedToken_v1} from './interfaces/ILevrStakedToken_v1.sol';
import {ILevrFactory_v1} from './interfaces/ILevrFactory_v1.sol';
import {IClankerToken} from './interfaces/external/IClankerToken.sol';
import {RewardMath} from './libraries/RewardMath.sol';

/// @title Levr Staking v1
/// @notice Multi-token reward staking with time-weighted voting power
/// @dev Supports tokens with different decimals (6, 8, 18) via automatic normalization
///      - Staking: Direct underlying token deposits
///      - Rewards: Pool-based distribution with streaming
///      - Voting: Normalized to 18 decimals for fair governance
contract LevrStaking_v1 is ILevrStaking_v1, ReentrancyGuard, ERC2771ContextBase {
    using SafeERC20 for IERC20;

    // ============ Constants ============

    /// @notice Target decimals for voting power normalization
    /// @dev All balances normalized to 18 decimals for fair cross-token voting
    uint256 public constant TARGET_DECIMALS = 18;

    /// @notice Seconds per day for voting power calculations
    uint256 public constant SECONDS_PER_DAY = 86400;

    /// @notice Basis points denominator (10000 = 100%)
    uint256 public constant BASIS_POINTS = 10_000;

    constructor(address trustedForwarder, address factory_) ERC2771ContextBase(trustedForwarder) {
        if (factory_ == address(0)) revert ZeroAddress();
        factory = factory_;
    }

    address public underlying;
    address public stakedToken;
    address public treasury;
    address public immutable factory;

    uint256 private _totalStaked;

    // Token-aware precision for decimal normalization
    uint8 public underlyingDecimals; // Token decimals (6, 8, 18, etc.)
    uint256 public precision; // 10^underlyingDecimals

    // Voting power: tracks when each user started staking (time-weighted)
    mapping(address => uint256) public stakeStartTime;

<<<<<<< HEAD
    /// @notice Array of all registered reward tokens
    /// @dev Underlying is always first, whitelisted tokens added during init/whitelist
=======
    // Anti-flash-loan: tracks last stake block for each user (MEV protection)
    mapping(address => uint256) private _lastStakeBlock;

>>>>>>> a2a4ca5b
    address[] private _rewardTokens;

    /// @notice State tracking for each reward token
    /// @dev Maps token address to pool state (balance, streaming, whitelist status)
    mapping(address => ILevrStaking_v1.RewardTokenState) private _tokenState;

    /// @notice Escrowed balances per token (principal held for stakers)
    /// @dev Separates user deposits from rewards for accurate accounting
    mapping(address => uint256) private _escrowBalance;

    // Reward accounting: prevents dilution attack (MasterChef pattern)
    // Tracks cumulative rewards per staked token (scaled by 1e18, never decreases)
    mapping(address => uint256) public accRewardPerShare;
    // Tracks user's reward debt per token (what they've already accounted for)
    mapping(address => mapping(address => uint256)) public rewardDebt;

    function initialize(
        address underlying_,
        address stakedToken_,
        address treasury_,
        address[] memory initialWhitelistedTokens
    ) external {
        // Ensure initialization only happens once
        if (underlying != address(0)) revert AlreadyInitialized();
        if (underlying_ == address(0) || stakedToken_ == address(0) || treasury_ == address(0))
            revert ZeroAddress();

        // Only factory can initialize (prevents front-running attacks)
        if (_msgSender() != factory) revert OnlyFactory();

        underlying = underlying_;
        stakedToken = stakedToken_;
        treasury = treasury_;

        // Query token decimals and set precision for decimal-aware operations
        // Supports 1-18 decimals (USDC=6, WBTC=8, DAI=18)
        underlyingDecimals = _queryDecimals(underlying_);
        precision = 10 ** uint256(underlyingDecimals);
        // Note: Minimum reward = precision / 1000 (calculated inline to save storage)

        // Initialize underlying token with pool-based state (ALWAYS whitelisted - separate from array)
        _tokenState[underlying_] = ILevrStaking_v1.RewardTokenState({
            availablePool: 0,
            streamTotal: 0,
            lastUpdate: 0,
            exists: true,
            whitelisted: true,
            streamStart: 0,
            streamEnd: 0
        });
        _rewardTokens.push(underlying_);

        // Initialize additional whitelisted tokens from factory config (e.g., WETH)
        for (uint256 i = 0; i < initialWhitelistedTokens.length; i++) {
            address token = initialWhitelistedTokens[i];

            // Factory ensures: token is not underlying and token is not zero address and no duplicates
            if (token == address(0) || token == underlying_ || _tokenState[token].exists) continue;

            // Initialize whitelisted token
            _tokenState[token] = ILevrStaking_v1.RewardTokenState({
                availablePool: 0,
                streamTotal: 0,
                lastUpdate: 0,
                exists: true,
                whitelisted: true,
                streamStart: 0,
                streamEnd: 0
            });
            _rewardTokens.push(token);
        }
    }

    /// @inheritdoc ILevrStaking_v1
    /// @dev Handles fee-on-transfer tokens by measuring actual received amount
    ///      First staker resumes paused reward streams
    function stake(uint256 amount) external nonReentrant {
        if (amount == 0) revert InvalidAmount();
        address staker = _msgSender();

        bool isFirstStaker = _totalStaked == 0;

        // Settle all reward pools to latest state
        _settleAllPools();

        // Auto-claim existing rewards before staking more (prevents self-dilution)
        uint256 existingBalance = ILevrStakedToken_v1(stakedToken).balanceOf(staker);
        if (existingBalance > 0) {
            _claimAllRewards(staker, staker);
        }

        // First staker: restart paused streams
        if (isFirstStaker) {
            uint256 len = _rewardTokens.length;
            for (uint256 i = 0; i < len; i++) {
                address rt = _rewardTokens[i];
                ILevrStaking_v1.RewardTokenState storage rtState = _tokenState[rt];

                // Restart streaming for tokens with unvested rewards
                if (rtState.streamTotal > 0) {
                    _resetStreamForToken(rt, rtState.streamTotal);
                }

                // Accrue any unaccounted rewards (e.g., fees collected during pause)
                uint256 available = _availableUnaccountedRewards(rt);
                if (available > 0) {
                    _creditRewards(rt, available);
                }
            }
        }

        // Measure actual received (critical for fee-on-transfer tokens)
        uint256 balanceBefore = IERC20(underlying).balanceOf(address(this));
        IERC20(underlying).safeTransferFrom(staker, address(this), amount);
        uint256 actualReceived = IERC20(underlying).balanceOf(address(this)) - balanceBefore;

        // Update voting power using weighted average (preserves existing VP on new stakes)
        stakeStartTime[staker] = _onStakeNewTimestamp(actualReceived);

<<<<<<< HEAD
        // Update accounting: escrow, total staked, mint receipt token
=======
        // Track last stake block (MEV protection - only stake inflates balance)
        _lastStakeBlock[staker] = block.number;

        // Update accounting
>>>>>>> a2a4ca5b
        _escrowBalance[underlying] += actualReceived;
        _totalStaked += actualReceived;
        ILevrStakedToken_v1(stakedToken).mint(staker, actualReceived);

        // Update reward debt for all tokens (prevents dilution on future claims)
        uint256 len = _rewardTokens.length;
        for (uint256 i = 0; i < len; i++) {
            address token = _rewardTokens[i];
            rewardDebt[staker][token] = accRewardPerShare[token];
        }

        emit Staked(staker, actualReceived);
    }

    /// @inheritdoc ILevrStaking_v1
    /// @dev Automatically claims all rewards before unstaking to prevent loss
    ///      Returns new voting power for UI convenience (reflects partial unstake impact)
    function unstake(
        uint256 amount,
        address to
    ) external nonReentrant returns (uint256 newVotingPower) {
        if (amount == 0) revert InvalidAmount();
        if (to == address(0)) revert ZeroAddress();
        address staker = _msgSender();
        uint256 bal = ILevrStakedToken_v1(stakedToken).balanceOf(staker);
        if (bal < amount) revert InsufficientStake();

        // Auto-claim all rewards to prevent user accidentally losing unclaimed rewards
        _claimAllRewards(staker, to);

        // Burn receipt token and update accounting
        ILevrStakedToken_v1(stakedToken).burn(staker, amount);
        _totalStaked -= amount;
        uint256 esc = _escrowBalance[underlying];
        if (esc < amount) revert InsufficientEscrow(); // Safety check
        _escrowBalance[underlying] = esc - amount;

        // Transfer underlying back to recipient
        IERC20(underlying).safeTransfer(to, amount);

        // Update voting power (proportional time reduction on partial unstake)
        stakeStartTime[staker] = _onUnstakeNewTimestamp(amount);

        // Calculate new voting power for return value (UI can display impact)
        uint256 remainingBalance = ILevrStakedToken_v1(stakedToken).balanceOf(staker);
        uint256 newStartTime = stakeStartTime[staker];
        if (remainingBalance > 0 && newStartTime > 0) {
            uint256 timeStaked = block.timestamp - newStartTime;
            // Normalize balance to 18 decimals for fair voting power
            uint256 normalizedBalance = _normalizeBalance(remainingBalance);
            newVotingPower = (normalizedBalance * timeStaked) / (1e18 * SECONDS_PER_DAY);
        }

        emit Unstaked(staker, to, amount);
    }

    /// @inheritdoc ILevrStaking_v1
    /// @dev Pool-based rewards: user gets (balance/totalStaked) × available pool
    ///      Each token can have different decimals (handled in native units)
    function claimRewards(address[] calldata tokens, address to) external nonReentrant {
        if (to == address(0)) revert ZeroAddress();
        address claimer = _msgSender();
        uint256 userBalance = ILevrStakedToken_v1(stakedToken).balanceOf(claimer);
        if (userBalance == 0) return;

        for (uint256 i = 0; i < tokens.length; i++) {
            address token = tokens[i];
            ILevrStaking_v1.RewardTokenState storage tokenState = _tokenState[token];
            if (!tokenState.exists) continue; // Skip unregistered tokens

            // Settle to move vested stream rewards into available pool
            _settlePoolForToken(token);

            // Get effective debt (auto-resets stale debt from token removal/re-add)
            uint256 effectiveDebt = _getEffectiveDebt(claimer, token);

            // Calculate pending rewards using debt accounting (prevents dilution attack)
            uint256 pending = RewardMath.calculatePendingRewards(
                userBalance,
                accRewardPerShare[token],
                effectiveDebt
            );

            if (pending > 0) {
                tokenState.availablePool -= pending;

                // Update user's debt to current accumulated
                rewardDebt[claimer][token] = accRewardPerShare[token];

                IERC20(token).safeTransfer(to, pending);
                emit RewardsClaimed(claimer, to, token, pending);
            }
        }
    }

    /// @inheritdoc ILevrStaking_v1
    /// @dev Permissionless: Anyone can trigger accrual of unaccounted token balances
    ///      Useful after fee collection or direct transfers to staking contract
    function accrueRewards(address token) external nonReentrant {
        // Calculate unaccounted rewards (balance - escrow - accounted rewards)
        uint256 available = _availableUnaccountedRewards(token);
        if (available > 0) {
            _creditRewards(token, available);
        }
    }

    /// @inheritdoc ILevrStaking_v1
    /// @dev Only token admin can whitelist. Underlying is always whitelisted (cannot be modified).
    ///      Whitelisted tokens exempt from reward token limits and can always accrue rewards.
    function whitelistToken(address token) external nonReentrant {
        if (token == address(0)) revert ZeroAddress();

        // CRITICAL: Cannot modify underlying token (always whitelisted, initialized separately)
        if (token == underlying) revert CannotModifyUnderlying();

        // Only token admin can whitelist (prevents spam)
        address tokenAdmin = IClankerToken(underlying).admin();
        if (_msgSender() != tokenAdmin) revert OnlyTokenAdmin();

        // Cannot whitelist already whitelisted token
        ILevrStaking_v1.RewardTokenState storage tokenState = _tokenState[token];
        if (tokenState.whitelisted) revert AlreadyWhitelisted();

        // If token exists, ensure no pending rewards (prevents state corruption)
        if (tokenState.exists) {
            if (!(tokenState.availablePool == 0 && tokenState.streamTotal == 0)) {
                revert CannotWhitelistWithPendingRewards();
            }
        }

        // Set whitelisted status
        tokenState.whitelisted = true;

        // Initialize token state if first time (new token registration)
        if (!tokenState.exists) {
            tokenState.exists = true;
            tokenState.availablePool = 0;
            tokenState.streamTotal = 0;
            tokenState.lastUpdate = 0;
            tokenState.streamStart = 0;
            tokenState.streamEnd = 0;
            _rewardTokens.push(token);

            // Reset accounting for clean start (fresh token OR re-added token after removal)
            // This prevents corruption when tokens are removed and re-whitelisted
            accRewardPerShare[token] = 0;
        }

        emit ILevrStaking_v1.TokenWhitelisted(token);
    }

    /// @inheritdoc ILevrStaking_v1
    function unwhitelistToken(address token) external nonReentrant {
        if (token == address(0)) revert ZeroAddress();

        // CRITICAL: CANNOT unwhitelist underlying token (permanent protection)
        if (token == underlying) revert CannotUnwhitelistUnderlying();

        // Only token admin can unwhitelist
        address tokenAdmin = IClankerToken(underlying).admin();
        if (_msgSender() != tokenAdmin) revert OnlyTokenAdmin();

        // Token must exist and be whitelisted
        ILevrStaking_v1.RewardTokenState storage tokenState = _tokenState[token];
        if (!tokenState.exists) revert TokenNotRegistered();
        if (!tokenState.whitelisted) revert NotWhitelisted();

        // CRITICAL: Cannot unwhitelist if token has pending rewards (would make them unclaimable)
        if (!(tokenState.availablePool == 0 && tokenState.streamTotal == 0)) {
            revert CannotUnwhitelistWithPendingRewards();
        }

        // Settle the pool to ensure all rewards are accounted for before unwhitelisting
        _settlePoolForToken(token);

        // Verify again after settlement (in case streaming added to pool)
        if (!(tokenState.availablePool == 0 && tokenState.streamTotal == 0)) {
            revert CannotUnwhitelistWithPendingRewards();
        }

        // Remove from whitelist (token state kept for historical tracking)
        tokenState.whitelisted = false;

        emit ILevrStaking_v1.TokenUnwhitelisted(token);
    }

    /// @inheritdoc ILevrStaking_v1
    function cleanupFinishedRewardToken(address token) external nonReentrant {
        if (token == underlying) revert CannotRemoveUnderlying();

        ILevrStaking_v1.RewardTokenState storage tokenState = _tokenState[token];
        if (!tokenState.exists) revert TokenNotRegistered();
        if (tokenState.whitelisted) revert CannotRemoveWhitelisted();
        if (!(tokenState.availablePool == 0 && tokenState.streamTotal == 0)) {
            revert RewardsTillPending();
        }

        _removeTokenFromArray(token);
        delete _tokenState[token];

        emit ILevrStaking_v1.RewardTokenRemoved(token);
    }

    /// @inheritdoc ILevrStaking_v1
    function outstandingRewards(address token) external view returns (uint256 available) {
        available = _availableUnaccountedRewards(token);
    }

    /// @inheritdoc ILevrStaking_v1
    function claimableRewards(
        address account,
        address token
    ) external view returns (uint256 claimable) {
        uint256 userBalance = ILevrStakedToken_v1(stakedToken).balanceOf(account);
        if (userBalance == 0) return 0;

        uint256 cachedTotalStaked = _totalStaked;
        if (cachedTotalStaked == 0) return 0;

        ILevrStaking_v1.RewardTokenState storage tokenState = _tokenState[token];
        if (!tokenState.exists) return 0;

        // Calculate what accRewardPerShare would be if we settled now
        uint256 currentAccRewardPerShare = accRewardPerShare[token];

        // Add any pending vested rewards
        (uint256 vestAmount, ) = RewardMath.calculateVestedAmount(
            tokenState.streamTotal,
            tokenState.streamStart,
            tokenState.streamEnd,
            tokenState.lastUpdate,
            uint64(block.timestamp)
        );

        if (vestAmount > 0 && cachedTotalStaked > 0) {
            currentAccRewardPerShare += (vestAmount * 1e18) / cachedTotalStaked;
        }

        // Calculate pending using debt accounting (prevents dilution attack)
        claimable = RewardMath.calculatePendingRewards(
            userBalance,
            currentAccRewardPerShare,
            rewardDebt[account][token]
        );
    }

    /// @inheritdoc ILevrStaking_v1
    function accrueFromTreasury(
        address token,
        uint256 amount,
        bool pullFromTreasury
    ) external nonReentrant {
        if (amount == 0) revert InvalidAmount();
        if (pullFromTreasury) {
            // Only treasury can initiate a pull
            if (_msgSender() != treasury) revert ILevrFactory_v1.UnauthorizedCaller();
            uint256 beforeAvail = _availableUnaccountedRewards(token);
            IERC20(token).safeTransferFrom(treasury, address(this), amount);
            uint256 afterAvail = _availableUnaccountedRewards(token);
            uint256 delta = afterAvail > beforeAvail ? afterAvail - beforeAvail : 0;
            if (delta > 0) {
                _creditRewards(token, delta);
            }
        } else {
            uint256 available = _availableUnaccountedRewards(token);
            if (available < amount) revert InsufficientAvailable();
            _creditRewards(token, amount);
        }
    }

    /// @inheritdoc ILevrStaking_v1
    function stakedBalanceOf(address account) external view returns (uint256) {
        return ILevrStakedToken_v1(stakedToken).balanceOf(account);
    }

    /// @inheritdoc ILevrStaking_v1
    function totalStaked() external view returns (uint256) {
        return _totalStaked;
    }

    /// @inheritdoc ILevrStaking_v1
    function escrowBalance(address token) external view returns (uint256) {
        return _escrowBalance[token];
    }

    /// @inheritdoc ILevrStaking_v1
    function streamWindowSeconds() external view returns (uint32) {
        return ILevrFactory_v1(factory).streamWindowSeconds(underlying);
    }

    /// @inheritdoc ILevrStaking_v1
    function getTokenStreamInfo(
        address token
    ) external view returns (uint64 streamStart, uint64 streamEnd, uint256 streamTotal) {
        ILevrStaking_v1.RewardTokenState storage tokenState = _tokenState[token];
        return (tokenState.streamStart, tokenState.streamEnd, tokenState.streamTotal);
    }

    /// @inheritdoc ILevrStaking_v1
    function getWhitelistedTokens() external view returns (address[] memory) {
        uint256 count = 0;
        uint256 len = _rewardTokens.length;

        // Count whitelisted tokens
        for (uint256 i = 0; i < len; i++) {
            if (_tokenState[_rewardTokens[i]].whitelisted) {
                count++;
            }
        }

        // Build array
        address[] memory whitelisted = new address[](count);
        uint256 index = 0;
        for (uint256 i = 0; i < len; i++) {
            if (_tokenState[_rewardTokens[i]].whitelisted) {
                whitelisted[index] = _rewardTokens[i];
                index++;
            }
        }

        return whitelisted;
    }

    /// @inheritdoc ILevrStaking_v1
    function isTokenWhitelisted(address token) external view returns (bool) {
        return _tokenState[token].whitelisted;
    }

    /// @inheritdoc ILevrStaking_v1
    function rewardRatePerSecond(address token) external view returns (uint256) {
        ILevrStaking_v1.RewardTokenState storage tokenState = _tokenState[token];

        // Use PER-TOKEN stream window (CRITICAL-3 fix: isolation)
        uint64 start = tokenState.streamStart;
        uint64 end = tokenState.streamEnd;
        if (end == 0 || end <= start) return 0;
        if (block.timestamp >= end) return 0;
        uint256 window = end - start;
        return tokenState.streamTotal / window;
    }

    /// @inheritdoc ILevrStaking_v1
    function aprBps() external view returns (uint256) {
        if (_totalStaked == 0) return 0;

        uint32 window = ILevrFactory_v1(factory).streamWindowSeconds(underlying);
        if (window == 0) return 0;

        // CRITICAL-3 fix: Aggregate APR from ALL active streams
        uint256 totalAnnualRate = 0;

        for (uint256 i = 0; i < _rewardTokens.length; i++) {
            address token = _rewardTokens[i];
            ILevrStaking_v1.RewardTokenState storage tokenState = _tokenState[token];

            // Only include active streams
            if (
                tokenState.streamTotal > 0 &&
                tokenState.streamEnd > block.timestamp &&
                tokenState.streamStart > 0
            ) {
                uint256 rate = tokenState.streamTotal / window;
                uint256 annual = rate * 365 days;
                totalAnnualRate += annual;
            }
        }

        if (totalAnnualRate == 0) return 0;
        return (totalAnnualRate * BASIS_POINTS) / _totalStaked;
    }

    function _resetStreamForToken(address token, uint256 amount) internal {
        // Query stream window from factory config
        uint32 window = ILevrFactory_v1(factory).streamWindowSeconds(underlying);

        // Set PER-TOKEN stream window (CRITICAL-3 fix: isolation)
        ILevrStaking_v1.RewardTokenState storage tokenState = _tokenState[token];
        tokenState.streamStart = uint64(block.timestamp);
        tokenState.streamEnd = uint64(block.timestamp + window);
        tokenState.streamTotal = amount;
        tokenState.lastUpdate = uint64(block.timestamp);

        emit StreamReset(token, window, tokenState.streamStart, tokenState.streamEnd);
    }

    /// @notice Credit rewards to the pool with streaming
    /// @dev Minimum check prevents reward token DoS attack (0.001 tokens minimum)
    ///      Works with any token decimals (USDC, WBTC, DAI all supported)
    /// @param token The reward token address
    /// @param amount The amount to credit (in token's native units)
    function _creditRewards(address token, uint256 amount) internal {
        // Token-aware minimum: 0.001 tokens prevents DoS while supporting all decimals
        // Examples: USDC (6 decimals) min = 1000 units, DAI (18 decimals) min = 1e15 units
        uint8 tokenDecimals = _queryDecimals(token);
        uint256 minReward = (10 ** uint256(tokenDecimals)) / 1000;
        if (amount < minReward) revert RewardTooSmall();

        // Ensure token is registered and whitelisted
        RewardTokenState storage tokenState = _ensureRewardToken(token);

        // Settle pool to move vested rewards from stream to available pool
        _settlePoolForToken(token);

        // Add new rewards to stream, preserving unvested from previous stream
        // This extends the streaming window and includes both old unvested + new rewards
        _resetStreamForToken(token, amount + tokenState.streamTotal);

        emit RewardsAccrued(token, amount, tokenState.availablePool);
    }

    function _ensureRewardToken(
        address token
    ) internal view returns (ILevrStaking_v1.RewardTokenState storage tokenState) {
        tokenState = _tokenState[token];

        // Token MUST already exist (via initialize() or whitelistToken())
        if (!tokenState.exists) revert TokenNotWhitelisted();

        // Token MUST be whitelisted
        if (!tokenState.whitelisted) revert TokenNotWhitelisted();
    }

    /// @notice Internal helper to remove token from array
    /// @param token The token to remove
    function _removeTokenFromArray(address token) internal {
        for (uint256 i = 0; i < _rewardTokens.length; i++) {
            if (_rewardTokens[i] == token) {
                // Swap with last element and pop
                _rewardTokens[i] = _rewardTokens[_rewardTokens.length - 1];
                _rewardTokens.pop();
                break;
            }
        }
    }

    /// @notice Calculate unaccounted rewards for a token
    /// @dev Returns rewards in contract that aren't tracked in pool or streaming
    ///      For underlying token: excludes escrowed principal (user deposits)
    /// @param token The token to check
    /// @return Unaccounted reward amount (can be accrued)
    function _availableUnaccountedRewards(address token) internal view returns (uint256) {
        uint256 bal = IERC20(token).balanceOf(address(this));

        // For underlying token: subtract escrowed principal (staker deposits)
        // Only excess balance counts as rewards
        if (token == underlying) {
            if (bal > _escrowBalance[underlying]) {
                bal -= _escrowBalance[underlying];
            } else {
                bal = 0; // No excess balance
            }
        }

        // Unaccounted = total balance - (available pool + streaming)
        ILevrStaking_v1.RewardTokenState storage tokenState = _tokenState[token];
        uint256 accounted = tokenState.availablePool + tokenState.streamTotal;
        return bal > accounted ? bal - accounted : 0;
    }

    /// @notice Get effective debt for user, auto-resetting stale debt
    /// @dev Detects stale debt from token removal/re-add by checking if debt > accRewardPerShare
    /// @param user The user to check debt for
    /// @param token The reward token
    /// @return effectiveDebt The debt to use in claim calculations (reset if stale)
    function _getEffectiveDebt(
        address user,
        address token
    ) internal returns (uint256 effectiveDebt) {
        uint256 debt = rewardDebt[user][token];
        uint256 accReward = accRewardPerShare[token];

        // Normal operation: debt <= accReward (user's debt tracks what they've accounted for)
        // Stale debt: debt > accReward (only happens after accRewardPerShare reset on token re-add)
        if (debt > accReward) {
            // Stale debt detected - reset to 0 to allow user to claim all rewards from re-whitelist point
            // Returning accReward would cause user to lose all accumulated rewards in current cycle
            rewardDebt[user][token] = 0;
            return 0;
        }

        return debt;
    }

    /// @notice Auto-claim all rewards for a user (used in unstake)
    /// @param claimer The user claiming rewards
    /// @param to The address to send rewards to
    function _claimAllRewards(address claimer, address to) internal {
        uint256 userBalance = ILevrStakedToken_v1(stakedToken).balanceOf(claimer);
        if (userBalance == 0) return;

        uint256 len = _rewardTokens.length;
        for (uint256 i = 0; i < len; i++) {
            address token = _rewardTokens[i];
            ILevrStaking_v1.RewardTokenState storage tokenState = _tokenState[token];
            if (!tokenState.exists) continue;

            // Settle pool to latest (updates accRewardPerShare)
            _settlePoolForToken(token);

            // Get effective debt (auto-resets stale debt from token removal/re-add)
            uint256 effectiveDebt = _getEffectiveDebt(claimer, token);

            // Calculate pending rewards using debt accounting (prevents dilution attack)
            uint256 pending = RewardMath.calculatePendingRewards(
                userBalance,
                accRewardPerShare[token],
                effectiveDebt
            );

            if (pending > 0) {
                // Reduce pool
                tokenState.availablePool -= pending;

                // Update user's debt to current accumulated
                rewardDebt[claimer][token] = accRewardPerShare[token];

                // Transfer rewards
                IERC20(token).safeTransfer(to, pending);
                emit RewardsClaimed(claimer, to, token, pending);
            }
        }
    }

    /// @notice Settle all reward pools to current timestamp
    /// @dev Moves vested rewards from streaming into available pool for all tokens
    function _settleAllPools() internal {
        uint256 len = _rewardTokens.length;
        for (uint256 i = 0; i < len; i++) {
            _settlePoolForToken(_rewardTokens[i]);
        }
    }

    /// @notice Settle a single reward pool by vesting streamed rewards
    /// @dev Calculates vested amount from stream and moves to available pool
    ///      Pauses streaming when totalStaked = 0 (preserves rewards for future stakers)
    /// @param token The reward token to settle
    function _settlePoolForToken(address token) internal {
        ILevrStaking_v1.RewardTokenState storage tokenState = _tokenState[token];

        // Use PER-TOKEN stream window (CRITICAL-3 fix: isolation)
        uint64 start = tokenState.streamStart;
        uint64 end = tokenState.streamEnd;
        if (end == 0 || start == 0) return;

        // Pause streaming if no stakers (preserves rewards for future stakers)
        // Updates lastUpdate so when stakers return, streaming resumes from current time
        if (_totalStaked == 0) {
            tokenState.lastUpdate = uint64(block.timestamp);
            return;
        }

        uint64 last = tokenState.lastUpdate;
        uint64 current = uint64(block.timestamp);

        uint64 settleTo;
        if (current > end) {
            if (last >= end) return;
            settleTo = end;
        } else {
            settleTo = current;
        }

        (uint256 vestAmount, uint64 newLast) = RewardMath.calculateVestedAmount(
            tokenState.streamTotal,
            start,
            end,
            last,
            settleTo
        );

        if (vestAmount > 0) {
            tokenState.availablePool += vestAmount;
            tokenState.streamTotal -= vestAmount;

            // Update cumulative rewards per share (prevents dilution attack)
            // accRewardPerShare tracks total rewards per staked token (scaled by 1e18)
            accRewardPerShare[token] += (vestAmount * 1e18) / _totalStaked;
        }

        tokenState.lastUpdate = newLast;
    }

    // ============ Governance Functions ============

    /// @inheritdoc ILevrStaking_v1
<<<<<<< HEAD
    /// @dev Returns voting power in token-days (e.g., 1000 tokens × 100 days = 100,000 VP)
    ///      Normalizes all balances to 18 decimals for fair cross-token governance
    ///      Examples: 1000 USDC (6 decimals) = 1000 DAI (18 decimals) in voting power
=======
    function lastStakeBlock(address user) external view returns (uint256) {
        return _lastStakeBlock[user];
    }

    /// @inheritdoc ILevrStaking_v1
>>>>>>> a2a4ca5b
    function getVotingPower(address user) external view returns (uint256 votingPower) {
        uint256 startTime = stakeStartTime[user];
        if (startTime == 0) return 0; // Never staked or fully unstaked

        uint256 balance = ILevrStakedToken_v1(stakedToken).balanceOf(user);
        if (balance == 0) return 0;

        uint256 timeStaked = block.timestamp - startTime;

        // Normalize balance to 18 decimals for fair voting across different decimal tokens:
        // - 1000 USDC (6 decimals) → normalized to 1000e18
        // - 1000 DAI (18 decimals) → already 1000e18
        // Both result in same voting power for same time staked
        uint256 normalizedBalance = _normalizeBalance(balance);

        // Calculate voting power: (normalized_balance × time) / (1e18 × 86400)
        // Result is in token-days for UI-friendly numbers
        return (normalizedBalance * timeStaked) / (1e18 * SECONDS_PER_DAY);
    }

    // ============ Internal Wrappers for Stake/Unstake Operations ============

    /// @notice Internal version for stake operation
    /// @dev Uses weighted average to preserve voting power while reflecting dilution
    /// @param stakeAmount Amount being staked
    /// @return newStartTime New timestamp to set
    function _onStakeNewTimestamp(
        uint256 stakeAmount
    ) internal view returns (uint256 newStartTime) {
        address staker = _msgSender();
        uint256 oldBalance = ILevrStakedToken_v1(stakedToken).balanceOf(staker);
        uint256 currentStartTime = stakeStartTime[staker];

        // First stake: set timestamp to now
        if (oldBalance == 0 || currentStartTime == 0) {
            return block.timestamp;
        }

        // Calculate accumulated time so far
        uint256 timeAccumulated = block.timestamp - currentStartTime;

        // Calculate new total balance
        uint256 newTotalBalance = oldBalance + stakeAmount;

        // Calculate weighted average time: (oldBalance × timeAccumulated) / newTotalBalance
        // This preserves voting power: oldVP = oldBalance × timeAccumulated
        // After stake: newVP = newTotalBalance × newTimeAccumulated = oldVP (preserved)
        uint256 newTimeAccumulated = (oldBalance * timeAccumulated) / newTotalBalance;

        // Calculate new start time
        newStartTime = block.timestamp - newTimeAccumulated;
    }

    /// @notice Internal version for unstake operation
    /// @dev Reduces time accumulation proportionally to amount unstaked
    /// @param unstakeAmount Amount being unstaked
    /// @return newStartTime New timestamp to set (0 if full unstake)
    function _onUnstakeNewTimestamp(
        uint256 unstakeAmount
    ) internal view returns (uint256 newStartTime) {
        address staker = _msgSender();
        uint256 currentStartTime = stakeStartTime[staker];

        // If never staked, return 0
        if (currentStartTime == 0) return 0;

        uint256 remainingBalance = ILevrStakedToken_v1(stakedToken).balanceOf(staker);

        // If no balance remaining, reset to 0
        if (remainingBalance == 0) return 0;

        // Calculate original balance before unstake
        uint256 originalBalance = remainingBalance + unstakeAmount;

        // Calculate time accumulated so far
        uint256 timeAccumulated = block.timestamp - currentStartTime;

        // Preserve precision: calculate (oldTime * remaining) / original
        uint256 newTimeAccumulated = (timeAccumulated * remainingBalance) / originalBalance;

        // Calculate new start time
        newStartTime = block.timestamp - newTimeAccumulated;
    }

    // ============ Internal Helper Functions (Decimal Normalization) ============

    /// @notice Query token decimals with validation and safe defaults
    /// @dev Ensures decimal-aware operations work correctly for all supported tokens
    ///      Bounds check prevents edge cases (must be 1-18 decimals)
    ///      Falls back to 18 decimals for non-standard tokens
    /// @param token The token address to query
    /// @return decimals The token decimals in range [1, 18]
    function _queryDecimals(address token) internal view returns (uint8 decimals) {
        try IERC20Metadata(token).decimals() returns (uint8 d) {
            // Validate decimals are in reasonable range
            // Standard tokens: USDC (6), WBTC (8), DAI (18)
            // Support 1-18 decimals, reject 0 or >18 to prevent edge cases
            if (d == 0 || d > 18) revert InvalidTokenDecimals();
            return d;
        } catch {
            // Non-standard token or query failed: default to 18 (safest assumption)
            return 18;
        }
    }

    /// @notice Normalize balance to 18 decimals for fair voting power
    /// @dev Ensures equal voting power for equal token amounts regardless of decimal places
    ///
    ///      Math safety: No overflow possible because:
    ///      - decimals <= 18 (validated in _queryDecimals)
    ///      - scaleFactor <= 1e18
    ///      - balance * 1e18 fits in uint256 for realistic token amounts
    ///
    ///      Examples:
    ///      - 1000 USDC (6 decimals): 1000e6 × 1e12 = 1000e18 ✓
    ///      - 1 WBTC (8 decimals): 1e8 × 1e10 = 1e18 ✓
    ///      - 1000 DAI (18 decimals): 1000e18 × 1 = 1000e18 ✓
    ///
    /// @param balance The raw token balance (in token's native units)
    /// @return normalizedBalance The balance scaled to 18 decimals
    function _normalizeBalance(uint256 balance) internal view returns (uint256 normalizedBalance) {
        uint8 decimals = underlyingDecimals;

        // Fast path: 18-decimal tokens need no normalization (most common)
        if (decimals == TARGET_DECIMALS) {
            return balance;
        }

        // Scale up low-decimal tokens to 18 decimals
        // Example: USDC (6 decimals) → multiply by 1e12
        if (decimals < TARGET_DECIMALS) {
            uint256 scaleFactor = 10 ** (TARGET_DECIMALS - decimals);
            return balance * scaleFactor; // Safe: no overflow due to bounds check
        }

        // decimals > 18 impossible due to _queryDecimals bounds check
        // Defensive: return balance as-is if somehow encountered
        return balance;
    }
}<|MERGE_RESOLUTION|>--- conflicted
+++ resolved
@@ -1,17 +1,23 @@
 // SPDX-License-Identifier: MIT
 pragma solidity 0.8.30;
 
-import {IERC20} from '@openzeppelin/contracts/token/ERC20/IERC20.sol';
-import {IERC20Metadata} from '@openzeppelin/contracts/token/ERC20/extensions/IERC20Metadata.sol';
-import {SafeERC20} from '@openzeppelin/contracts/token/ERC20/utils/SafeERC20.sol';
-import {ReentrancyGuard} from '@openzeppelin/contracts/utils/ReentrancyGuard.sol';
-
-import {ERC2771ContextBase} from './base/ERC2771ContextBase.sol';
-import {ILevrStaking_v1} from './interfaces/ILevrStaking_v1.sol';
-import {ILevrStakedToken_v1} from './interfaces/ILevrStakedToken_v1.sol';
-import {ILevrFactory_v1} from './interfaces/ILevrFactory_v1.sol';
-import {IClankerToken} from './interfaces/external/IClankerToken.sol';
-import {RewardMath} from './libraries/RewardMath.sol';
+import {IERC20} from "@openzeppelin/contracts/token/ERC20/IERC20.sol";
+import {
+    IERC20Metadata
+} from "@openzeppelin/contracts/token/ERC20/extensions/IERC20Metadata.sol";
+import {
+    SafeERC20
+} from "@openzeppelin/contracts/token/ERC20/utils/SafeERC20.sol";
+import {
+    ReentrancyGuard
+} from "@openzeppelin/contracts/utils/ReentrancyGuard.sol";
+
+import {ERC2771ContextBase} from "./base/ERC2771ContextBase.sol";
+import {ILevrStaking_v1} from "./interfaces/ILevrStaking_v1.sol";
+import {ILevrStakedToken_v1} from "./interfaces/ILevrStakedToken_v1.sol";
+import {ILevrFactory_v1} from "./interfaces/ILevrFactory_v1.sol";
+import {IClankerToken} from "./interfaces/external/IClankerToken.sol";
+import {RewardMath} from "./libraries/RewardMath.sol";
 
 /// @title Levr Staking v1
 /// @notice Multi-token reward staking with time-weighted voting power
@@ -19,7 +25,11 @@
 ///      - Staking: Direct underlying token deposits
 ///      - Rewards: Pool-based distribution with streaming
 ///      - Voting: Normalized to 18 decimals for fair governance
-contract LevrStaking_v1 is ILevrStaking_v1, ReentrancyGuard, ERC2771ContextBase {
+contract LevrStaking_v1 is
+    ILevrStaking_v1,
+    ReentrancyGuard,
+    ERC2771ContextBase
+{
     using SafeERC20 for IERC20;
 
     // ============ Constants ============
@@ -34,7 +44,10 @@
     /// @notice Basis points denominator (10000 = 100%)
     uint256 public constant BASIS_POINTS = 10_000;
 
-    constructor(address trustedForwarder, address factory_) ERC2771ContextBase(trustedForwarder) {
+    constructor(
+        address trustedForwarder,
+        address factory_
+    ) ERC2771ContextBase(trustedForwarder) {
         if (factory_ == address(0)) revert ZeroAddress();
         factory = factory_;
     }
@@ -53,14 +66,11 @@
     // Voting power: tracks when each user started staking (time-weighted)
     mapping(address => uint256) public stakeStartTime;
 
-<<<<<<< HEAD
+    // Anti-flash-loan: tracks last stake block for each user (MEV protection)
+    mapping(address => uint256) private _lastStakeBlock;
+
     /// @notice Array of all registered reward tokens
     /// @dev Underlying is always first, whitelisted tokens added during init/whitelist
-=======
-    // Anti-flash-loan: tracks last stake block for each user (MEV protection)
-    mapping(address => uint256) private _lastStakeBlock;
-
->>>>>>> a2a4ca5b
     address[] private _rewardTokens;
 
     /// @notice State tracking for each reward token
@@ -85,8 +95,11 @@
     ) external {
         // Ensure initialization only happens once
         if (underlying != address(0)) revert AlreadyInitialized();
-        if (underlying_ == address(0) || stakedToken_ == address(0) || treasury_ == address(0))
-            revert ZeroAddress();
+        if (
+            underlying_ == address(0) ||
+            stakedToken_ == address(0) ||
+            treasury_ == address(0)
+        ) revert ZeroAddress();
 
         // Only factory can initialize (prevents front-running attacks)
         if (_msgSender() != factory) revert OnlyFactory();
@@ -118,7 +131,11 @@
             address token = initialWhitelistedTokens[i];
 
             // Factory ensures: token is not underlying and token is not zero address and no duplicates
-            if (token == address(0) || token == underlying_ || _tokenState[token].exists) continue;
+            if (
+                token == address(0) ||
+                token == underlying_ ||
+                _tokenState[token].exists
+            ) continue;
 
             // Initialize whitelisted token
             _tokenState[token] = ILevrStaking_v1.RewardTokenState({
@@ -147,7 +164,9 @@
         _settleAllPools();
 
         // Auto-claim existing rewards before staking more (prevents self-dilution)
-        uint256 existingBalance = ILevrStakedToken_v1(stakedToken).balanceOf(staker);
+        uint256 existingBalance = ILevrStakedToken_v1(stakedToken).balanceOf(
+            staker
+        );
         if (existingBalance > 0) {
             _claimAllRewards(staker, staker);
         }
@@ -157,7 +176,9 @@
             uint256 len = _rewardTokens.length;
             for (uint256 i = 0; i < len; i++) {
                 address rt = _rewardTokens[i];
-                ILevrStaking_v1.RewardTokenState storage rtState = _tokenState[rt];
+                ILevrStaking_v1.RewardTokenState storage rtState = _tokenState[
+                    rt
+                ];
 
                 // Restart streaming for tokens with unvested rewards
                 if (rtState.streamTotal > 0) {
@@ -175,19 +196,16 @@
         // Measure actual received (critical for fee-on-transfer tokens)
         uint256 balanceBefore = IERC20(underlying).balanceOf(address(this));
         IERC20(underlying).safeTransferFrom(staker, address(this), amount);
-        uint256 actualReceived = IERC20(underlying).balanceOf(address(this)) - balanceBefore;
+        uint256 actualReceived = IERC20(underlying).balanceOf(address(this)) -
+            balanceBefore;
 
         // Update voting power using weighted average (preserves existing VP on new stakes)
         stakeStartTime[staker] = _onStakeNewTimestamp(actualReceived);
 
-<<<<<<< HEAD
-        // Update accounting: escrow, total staked, mint receipt token
-=======
         // Track last stake block (MEV protection - only stake inflates balance)
         _lastStakeBlock[staker] = block.number;
 
-        // Update accounting
->>>>>>> a2a4ca5b
+        // Update accounting: escrow, total staked, mint receipt token
         _escrowBalance[underlying] += actualReceived;
         _totalStaked += actualReceived;
         ILevrStakedToken_v1(stakedToken).mint(staker, actualReceived);
@@ -232,13 +250,17 @@
         stakeStartTime[staker] = _onUnstakeNewTimestamp(amount);
 
         // Calculate new voting power for return value (UI can display impact)
-        uint256 remainingBalance = ILevrStakedToken_v1(stakedToken).balanceOf(staker);
+        uint256 remainingBalance = ILevrStakedToken_v1(stakedToken).balanceOf(
+            staker
+        );
         uint256 newStartTime = stakeStartTime[staker];
         if (remainingBalance > 0 && newStartTime > 0) {
             uint256 timeStaked = block.timestamp - newStartTime;
             // Normalize balance to 18 decimals for fair voting power
             uint256 normalizedBalance = _normalizeBalance(remainingBalance);
-            newVotingPower = (normalizedBalance * timeStaked) / (1e18 * SECONDS_PER_DAY);
+            newVotingPower =
+                (normalizedBalance * timeStaked) /
+                (1e18 * SECONDS_PER_DAY);
         }
 
         emit Unstaked(staker, to, amount);
@@ -247,15 +269,22 @@
     /// @inheritdoc ILevrStaking_v1
     /// @dev Pool-based rewards: user gets (balance/totalStaked) × available pool
     ///      Each token can have different decimals (handled in native units)
-    function claimRewards(address[] calldata tokens, address to) external nonReentrant {
+    function claimRewards(
+        address[] calldata tokens,
+        address to
+    ) external nonReentrant {
         if (to == address(0)) revert ZeroAddress();
         address claimer = _msgSender();
-        uint256 userBalance = ILevrStakedToken_v1(stakedToken).balanceOf(claimer);
+        uint256 userBalance = ILevrStakedToken_v1(stakedToken).balanceOf(
+            claimer
+        );
         if (userBalance == 0) return;
 
         for (uint256 i = 0; i < tokens.length; i++) {
             address token = tokens[i];
-            ILevrStaking_v1.RewardTokenState storage tokenState = _tokenState[token];
+            ILevrStaking_v1.RewardTokenState storage tokenState = _tokenState[
+                token
+            ];
             if (!tokenState.exists) continue; // Skip unregistered tokens
 
             // Settle to move vested stream rewards into available pool
@@ -308,12 +337,16 @@
         if (_msgSender() != tokenAdmin) revert OnlyTokenAdmin();
 
         // Cannot whitelist already whitelisted token
-        ILevrStaking_v1.RewardTokenState storage tokenState = _tokenState[token];
+        ILevrStaking_v1.RewardTokenState storage tokenState = _tokenState[
+            token
+        ];
         if (tokenState.whitelisted) revert AlreadyWhitelisted();
 
         // If token exists, ensure no pending rewards (prevents state corruption)
         if (tokenState.exists) {
-            if (!(tokenState.availablePool == 0 && tokenState.streamTotal == 0)) {
+            if (
+                !(tokenState.availablePool == 0 && tokenState.streamTotal == 0)
+            ) {
                 revert CannotWhitelistWithPendingRewards();
             }
         }
@@ -351,7 +384,9 @@
         if (_msgSender() != tokenAdmin) revert OnlyTokenAdmin();
 
         // Token must exist and be whitelisted
-        ILevrStaking_v1.RewardTokenState storage tokenState = _tokenState[token];
+        ILevrStaking_v1.RewardTokenState storage tokenState = _tokenState[
+            token
+        ];
         if (!tokenState.exists) revert TokenNotRegistered();
         if (!tokenState.whitelisted) revert NotWhitelisted();
 
@@ -378,7 +413,9 @@
     function cleanupFinishedRewardToken(address token) external nonReentrant {
         if (token == underlying) revert CannotRemoveUnderlying();
 
-        ILevrStaking_v1.RewardTokenState storage tokenState = _tokenState[token];
+        ILevrStaking_v1.RewardTokenState storage tokenState = _tokenState[
+            token
+        ];
         if (!tokenState.exists) revert TokenNotRegistered();
         if (tokenState.whitelisted) revert CannotRemoveWhitelisted();
         if (!(tokenState.availablePool == 0 && tokenState.streamTotal == 0)) {
@@ -392,7 +429,9 @@
     }
 
     /// @inheritdoc ILevrStaking_v1
-    function outstandingRewards(address token) external view returns (uint256 available) {
+    function outstandingRewards(
+        address token
+    ) external view returns (uint256 available) {
         available = _availableUnaccountedRewards(token);
     }
 
@@ -401,13 +440,17 @@
         address account,
         address token
     ) external view returns (uint256 claimable) {
-        uint256 userBalance = ILevrStakedToken_v1(stakedToken).balanceOf(account);
+        uint256 userBalance = ILevrStakedToken_v1(stakedToken).balanceOf(
+            account
+        );
         if (userBalance == 0) return 0;
 
         uint256 cachedTotalStaked = _totalStaked;
         if (cachedTotalStaked == 0) return 0;
 
-        ILevrStaking_v1.RewardTokenState storage tokenState = _tokenState[token];
+        ILevrStaking_v1.RewardTokenState storage tokenState = _tokenState[
+            token
+        ];
         if (!tokenState.exists) return 0;
 
         // Calculate what accRewardPerShare would be if we settled now
@@ -443,11 +486,14 @@
         if (amount == 0) revert InvalidAmount();
         if (pullFromTreasury) {
             // Only treasury can initiate a pull
-            if (_msgSender() != treasury) revert ILevrFactory_v1.UnauthorizedCaller();
+            if (_msgSender() != treasury)
+                revert ILevrFactory_v1.UnauthorizedCaller();
             uint256 beforeAvail = _availableUnaccountedRewards(token);
             IERC20(token).safeTransferFrom(treasury, address(this), amount);
             uint256 afterAvail = _availableUnaccountedRewards(token);
-            uint256 delta = afterAvail > beforeAvail ? afterAvail - beforeAvail : 0;
+            uint256 delta = afterAvail > beforeAvail
+                ? afterAvail - beforeAvail
+                : 0;
             if (delta > 0) {
                 _creditRewards(token, delta);
             }
@@ -481,9 +527,19 @@
     /// @inheritdoc ILevrStaking_v1
     function getTokenStreamInfo(
         address token
-    ) external view returns (uint64 streamStart, uint64 streamEnd, uint256 streamTotal) {
-        ILevrStaking_v1.RewardTokenState storage tokenState = _tokenState[token];
-        return (tokenState.streamStart, tokenState.streamEnd, tokenState.streamTotal);
+    )
+        external
+        view
+        returns (uint64 streamStart, uint64 streamEnd, uint256 streamTotal)
+    {
+        ILevrStaking_v1.RewardTokenState storage tokenState = _tokenState[
+            token
+        ];
+        return (
+            tokenState.streamStart,
+            tokenState.streamEnd,
+            tokenState.streamTotal
+        );
     }
 
     /// @inheritdoc ILevrStaking_v1
@@ -517,8 +573,12 @@
     }
 
     /// @inheritdoc ILevrStaking_v1
-    function rewardRatePerSecond(address token) external view returns (uint256) {
-        ILevrStaking_v1.RewardTokenState storage tokenState = _tokenState[token];
+    function rewardRatePerSecond(
+        address token
+    ) external view returns (uint256) {
+        ILevrStaking_v1.RewardTokenState storage tokenState = _tokenState[
+            token
+        ];
 
         // Use PER-TOKEN stream window (CRITICAL-3 fix: isolation)
         uint64 start = tokenState.streamStart;
@@ -533,7 +593,9 @@
     function aprBps() external view returns (uint256) {
         if (_totalStaked == 0) return 0;
 
-        uint32 window = ILevrFactory_v1(factory).streamWindowSeconds(underlying);
+        uint32 window = ILevrFactory_v1(factory).streamWindowSeconds(
+            underlying
+        );
         if (window == 0) return 0;
 
         // CRITICAL-3 fix: Aggregate APR from ALL active streams
@@ -541,7 +603,9 @@
 
         for (uint256 i = 0; i < _rewardTokens.length; i++) {
             address token = _rewardTokens[i];
-            ILevrStaking_v1.RewardTokenState storage tokenState = _tokenState[token];
+            ILevrStaking_v1.RewardTokenState storage tokenState = _tokenState[
+                token
+            ];
 
             // Only include active streams
             if (
@@ -561,16 +625,25 @@
 
     function _resetStreamForToken(address token, uint256 amount) internal {
         // Query stream window from factory config
-        uint32 window = ILevrFactory_v1(factory).streamWindowSeconds(underlying);
+        uint32 window = ILevrFactory_v1(factory).streamWindowSeconds(
+            underlying
+        );
 
         // Set PER-TOKEN stream window (CRITICAL-3 fix: isolation)
-        ILevrStaking_v1.RewardTokenState storage tokenState = _tokenState[token];
+        ILevrStaking_v1.RewardTokenState storage tokenState = _tokenState[
+            token
+        ];
         tokenState.streamStart = uint64(block.timestamp);
         tokenState.streamEnd = uint64(block.timestamp + window);
         tokenState.streamTotal = amount;
         tokenState.lastUpdate = uint64(block.timestamp);
 
-        emit StreamReset(token, window, tokenState.streamStart, tokenState.streamEnd);
+        emit StreamReset(
+            token,
+            window,
+            tokenState.streamStart,
+            tokenState.streamEnd
+        );
     }
 
     /// @notice Credit rewards to the pool with streaming
@@ -600,7 +673,11 @@
 
     function _ensureRewardToken(
         address token
-    ) internal view returns (ILevrStaking_v1.RewardTokenState storage tokenState) {
+    )
+        internal
+        view
+        returns (ILevrStaking_v1.RewardTokenState storage tokenState)
+    {
         tokenState = _tokenState[token];
 
         // Token MUST already exist (via initialize() or whitelistToken())
@@ -628,7 +705,9 @@
     ///      For underlying token: excludes escrowed principal (user deposits)
     /// @param token The token to check
     /// @return Unaccounted reward amount (can be accrued)
-    function _availableUnaccountedRewards(address token) internal view returns (uint256) {
+    function _availableUnaccountedRewards(
+        address token
+    ) internal view returns (uint256) {
         uint256 bal = IERC20(token).balanceOf(address(this));
 
         // For underlying token: subtract escrowed principal (staker deposits)
@@ -642,7 +721,9 @@
         }
 
         // Unaccounted = total balance - (available pool + streaming)
-        ILevrStaking_v1.RewardTokenState storage tokenState = _tokenState[token];
+        ILevrStaking_v1.RewardTokenState storage tokenState = _tokenState[
+            token
+        ];
         uint256 accounted = tokenState.availablePool + tokenState.streamTotal;
         return bal > accounted ? bal - accounted : 0;
     }
@@ -675,13 +756,17 @@
     /// @param claimer The user claiming rewards
     /// @param to The address to send rewards to
     function _claimAllRewards(address claimer, address to) internal {
-        uint256 userBalance = ILevrStakedToken_v1(stakedToken).balanceOf(claimer);
+        uint256 userBalance = ILevrStakedToken_v1(stakedToken).balanceOf(
+            claimer
+        );
         if (userBalance == 0) return;
 
         uint256 len = _rewardTokens.length;
         for (uint256 i = 0; i < len; i++) {
             address token = _rewardTokens[i];
-            ILevrStaking_v1.RewardTokenState storage tokenState = _tokenState[token];
+            ILevrStaking_v1.RewardTokenState storage tokenState = _tokenState[
+                token
+            ];
             if (!tokenState.exists) continue;
 
             // Settle pool to latest (updates accRewardPerShare)
@@ -725,7 +810,9 @@
     ///      Pauses streaming when totalStaked = 0 (preserves rewards for future stakers)
     /// @param token The reward token to settle
     function _settlePoolForToken(address token) internal {
-        ILevrStaking_v1.RewardTokenState storage tokenState = _tokenState[token];
+        ILevrStaking_v1.RewardTokenState storage tokenState = _tokenState[
+            token
+        ];
 
         // Use PER-TOKEN stream window (CRITICAL-3 fix: isolation)
         uint64 start = tokenState.streamStart;
@@ -773,18 +860,17 @@
     // ============ Governance Functions ============
 
     /// @inheritdoc ILevrStaking_v1
-<<<<<<< HEAD
+    function lastStakeBlock(address user) external view returns (uint256) {
+        return _lastStakeBlock[user];
+    }
+
+    /// @inheritdoc ILevrStaking_v1
     /// @dev Returns voting power in token-days (e.g., 1000 tokens × 100 days = 100,000 VP)
     ///      Normalizes all balances to 18 decimals for fair cross-token governance
     ///      Examples: 1000 USDC (6 decimals) = 1000 DAI (18 decimals) in voting power
-=======
-    function lastStakeBlock(address user) external view returns (uint256) {
-        return _lastStakeBlock[user];
-    }
-
-    /// @inheritdoc ILevrStaking_v1
->>>>>>> a2a4ca5b
-    function getVotingPower(address user) external view returns (uint256 votingPower) {
+    function getVotingPower(
+        address user
+    ) external view returns (uint256 votingPower) {
         uint256 startTime = stakeStartTime[user];
         if (startTime == 0) return 0; // Never staked or fully unstaked
 
@@ -831,7 +917,8 @@
         // Calculate weighted average time: (oldBalance × timeAccumulated) / newTotalBalance
         // This preserves voting power: oldVP = oldBalance × timeAccumulated
         // After stake: newVP = newTotalBalance × newTimeAccumulated = oldVP (preserved)
-        uint256 newTimeAccumulated = (oldBalance * timeAccumulated) / newTotalBalance;
+        uint256 newTimeAccumulated = (oldBalance * timeAccumulated) /
+            newTotalBalance;
 
         // Calculate new start time
         newStartTime = block.timestamp - newTimeAccumulated;
@@ -850,7 +937,9 @@
         // If never staked, return 0
         if (currentStartTime == 0) return 0;
 
-        uint256 remainingBalance = ILevrStakedToken_v1(stakedToken).balanceOf(staker);
+        uint256 remainingBalance = ILevrStakedToken_v1(stakedToken).balanceOf(
+            staker
+        );
 
         // If no balance remaining, reset to 0
         if (remainingBalance == 0) return 0;
@@ -862,7 +951,8 @@
         uint256 timeAccumulated = block.timestamp - currentStartTime;
 
         // Preserve precision: calculate (oldTime * remaining) / original
-        uint256 newTimeAccumulated = (timeAccumulated * remainingBalance) / originalBalance;
+        uint256 newTimeAccumulated = (timeAccumulated * remainingBalance) /
+            originalBalance;
 
         // Calculate new start time
         newStartTime = block.timestamp - newTimeAccumulated;
@@ -876,7 +966,9 @@
     ///      Falls back to 18 decimals for non-standard tokens
     /// @param token The token address to query
     /// @return decimals The token decimals in range [1, 18]
-    function _queryDecimals(address token) internal view returns (uint8 decimals) {
+    function _queryDecimals(
+        address token
+    ) internal view returns (uint8 decimals) {
         try IERC20Metadata(token).decimals() returns (uint8 d) {
             // Validate decimals are in reasonable range
             // Standard tokens: USDC (6), WBTC (8), DAI (18)
@@ -904,7 +996,9 @@
     ///
     /// @param balance The raw token balance (in token's native units)
     /// @return normalizedBalance The balance scaled to 18 decimals
-    function _normalizeBalance(uint256 balance) internal view returns (uint256 normalizedBalance) {
+    function _normalizeBalance(
+        uint256 balance
+    ) internal view returns (uint256 normalizedBalance) {
         uint8 decimals = underlyingDecimals;
 
         // Fast path: 18-decimal tokens need no normalization (most common)

// SPDX-License-Identifier: MIT
pragma solidity 0.8.30;

import {IERC20} from '@openzeppelin/contracts/token/ERC20/IERC20.sol';
import {IERC20Metadata} from '@openzeppelin/contracts/token/ERC20/extensions/IERC20Metadata.sol';
import {SafeERC20} from '@openzeppelin/contracts/token/ERC20/utils/SafeERC20.sol';
import {ReentrancyGuard} from '@openzeppelin/contracts/utils/ReentrancyGuard.sol';

import {ERC2771ContextBase} from './base/ERC2771ContextBase.sol';
import {ILevrStaking_v1} from './interfaces/ILevrStaking_v1.sol';
import {ILevrStakedToken_v1} from './interfaces/ILevrStakedToken_v1.sol';
import {ILevrFactory_v1} from './interfaces/ILevrFactory_v1.sol';
import {IClankerToken} from './interfaces/external/IClankerToken.sol';
import {RewardMath} from './libraries/RewardMath.sol';

/// @title Levr Staking v1
/// @notice Multi-token reward staking with time-weighted voting power
/// @dev Supports tokens with different decimals (6, 8, 18) via automatic normalization
///      - Staking: Direct underlying token deposits
///      - Rewards: Pool-based distribution with streaming
///      - Voting: Normalized to 18 decimals for fair governance
contract LevrStaking_v1 is ILevrStaking_v1, ReentrancyGuard, ERC2771ContextBase {
    using SafeERC20 for IERC20;

    // ============ Constants ============

    /// @notice Target decimals for voting power normalization
    /// @dev All balances normalized to 18 decimals for fair cross-token voting
    uint256 public constant TARGET_DECIMALS = 18;

    /// @notice Seconds per day for voting power calculations
    uint256 public constant SECONDS_PER_DAY = 86400;

    /// @notice Basis points denominator (10000 = 100%)
    uint256 public constant BASIS_POINTS = 10_000;

    constructor(address trustedForwarder, address factory_) ERC2771ContextBase(trustedForwarder) {
        if (factory_ == address(0)) revert ZeroAddress();
        factory = factory_;
    }

    address public underlying;
    address public stakedToken;
    address public treasury;
    address public immutable factory;

    uint256 private _totalStaked;

    // Token-aware precision for decimal normalization
    uint8 public underlyingDecimals; // Token decimals (6, 8, 18, etc.)
    uint256 public precision; // 10^underlyingDecimals

    // Voting power: tracks when each user started staking (time-weighted)
    mapping(address => uint256) public stakeStartTime;

    // Anti-flash-loan: tracks last stake block for each user (MEV protection)
    mapping(address => uint256) private _lastStakeBlock;

    /// @notice Array of all registered reward tokens
    /// @dev Underlying is always first, whitelisted tokens added during init/whitelist
    address[] private _rewardTokens;

    /// @notice State tracking for each reward token
    /// @dev Maps token address to pool state (balance, streaming, whitelist status)
    mapping(address => ILevrStaking_v1.RewardTokenState) private _tokenState;

    /// @notice Escrowed balances per token (principal held for stakers)
    /// @dev Separates user deposits from rewards for accurate accounting
    mapping(address => uint256) private _escrowBalance;

    // Reward accounting: prevents dilution attack (MasterChef pattern)
    // Tracks cumulative rewards per staked token (scaled by PRECISION, never decreases)
    mapping(address => uint256) public accRewardPerShare;
    // Tracks user's reward debt per token (what they've already accounted for)
    mapping(address => mapping(address => uint256)) public rewardDebt;

    function initialize(
        address underlying_,
        address stakedToken_,
        address treasury_,
        address[] memory initialWhitelistedTokens
    ) external {
        // Ensure initialization only happens once
        if (underlying != address(0)) revert AlreadyInitialized();
        if (underlying_ == address(0) || stakedToken_ == address(0) || treasury_ == address(0))
            revert ZeroAddress();

        // Only factory can initialize (prevents front-running attacks)
        if (_msgSender() != factory) revert OnlyFactory();

        underlying = underlying_;
        stakedToken = stakedToken_;
        treasury = treasury_;

        // Query token decimals and set precision for decimal-aware operations
        // Supports 1-18 decimals (USDC=6, WBTC=8, DAI=18)
        underlyingDecimals = _queryDecimals(underlying_);
        precision = 10 ** uint256(underlyingDecimals);
        // Note: Minimum reward = precision / 1000 (calculated inline to save storage)

        // Initialize underlying token with pool-based state (ALWAYS whitelisted - separate from array)
        _tokenState[underlying_] = ILevrStaking_v1.RewardTokenState({
            availablePool: 0,
            streamTotal: 0,
            lastUpdate: 0,
            exists: true,
            whitelisted: true,
            streamStart: 0,
            streamEnd: 0,
            originalStreamTotal: 0,
            totalVested: 0
        });
        _rewardTokens.push(underlying_);

        // Initialize additional whitelisted tokens from factory config (e.g., WETH)
        for (uint256 i = 0; i < initialWhitelistedTokens.length; i++) {
            address token = initialWhitelistedTokens[i];

            // Factory ensures: token is not underlying and token is not zero address and no duplicates
            if (token == address(0) || token == underlying_ || _tokenState[token].exists) continue;

            // Initialize whitelisted token
            _tokenState[token] = ILevrStaking_v1.RewardTokenState({
                availablePool: 0,
                streamTotal: 0,
                lastUpdate: 0,
                exists: true,
                whitelisted: true,
                streamStart: 0,
                streamEnd: 0,
                originalStreamTotal: 0,
                totalVested: 0
            });
            _rewardTokens.push(token);
        }
    }

    /// @inheritdoc ILevrStaking_v1
    /// @dev Handles fee-on-transfer tokens by measuring actual received amount
    ///      First staker resumes paused reward streams
    function stake(uint256 amount) external nonReentrant {
        if (amount == 0) revert InvalidAmount();
        address staker = _msgSender();

        bool isFirstStaker = _totalStaked == 0;

        // Settle all reward pools to latest state
        _settleAllPools();

        // Auto-claim existing rewards before staking more (prevents self-dilution)
        uint256 existingBalance = ILevrStakedToken_v1(stakedToken).balanceOf(staker);
        if (existingBalance > 0) {
            _claimAllRewards(staker, staker);
        }

        // Declare len once for reuse in both loops
        uint256 len = _rewardTokens.length;

        // First staker: restart paused streams
        if (isFirstStaker) {
            for (uint256 i = 0; i < len; i++) {
                address rt = _rewardTokens[i];
                ILevrStaking_v1.RewardTokenState storage rtState = _tokenState[rt];

                // Restart streaming for tokens with unvested rewards
                if (rtState.streamTotal > 0) {
                    _resetStreamForToken(rt, rtState.streamTotal);
                }

                // Accrue any unaccounted rewards (e.g., fees collected during pause)
                uint256 available = _availableUnaccountedRewards(rt);
                if (available > 0) {
                    _creditRewards(rt, available);
                }
            }
        }

        // Measure actual received (critical for fee-on-transfer tokens)
        uint256 balanceBefore = IERC20(underlying).balanceOf(address(this));
        IERC20(underlying).safeTransferFrom(staker, address(this), amount);
        uint256 actualReceived = IERC20(underlying).balanceOf(address(this)) - balanceBefore;

        // Update voting power using weighted average (preserves existing VP on new stakes)
        stakeStartTime[staker] = _onStakeNewTimestamp(actualReceived);

        // Track last stake block (MEV protection - only stake inflates balance)
        _lastStakeBlock[staker] = block.number;

        // Update accounting: escrow, total staked, mint receipt token
        _escrowBalance[underlying] += actualReceived;
        _totalStaked += actualReceived;
        ILevrStakedToken_v1(stakedToken).mint(staker, actualReceived);

        // Update reward debt for all tokens (prevents dilution on future claims)
        for (uint256 i = 0; i < len; i++) {
            address token = _rewardTokens[i];
            rewardDebt[staker][token] = accRewardPerShare[token];
        }

        emit Staked(staker, actualReceived);
    }

    /// @inheritdoc ILevrStaking_v1
    /// @dev Automatically claims all rewards before unstaking to prevent loss
    ///      Returns new voting power for UI convenience (reflects partial unstake impact)
    function unstake(
        uint256 amount,
        address to
    ) external nonReentrant returns (uint256 newVotingPower) {
        if (amount == 0) revert InvalidAmount();
        if (to == address(0)) revert ZeroAddress();
        address staker = _msgSender();
        uint256 bal = ILevrStakedToken_v1(stakedToken).balanceOf(staker);
        if (bal < amount) revert InsufficientStake();

        // Auto-claim all rewards to prevent user accidentally losing unclaimed rewards
        _claimAllRewards(staker, to);

        // Burn receipt token and update accounting
        ILevrStakedToken_v1(stakedToken).burn(staker, amount);
        _totalStaked -= amount;
        uint256 esc = _escrowBalance[underlying];
        if (esc < amount) revert InsufficientEscrow(); // Safety check
        _escrowBalance[underlying] = esc - amount;

        // Transfer underlying back to recipient
        IERC20(underlying).safeTransfer(to, amount);

        // Update voting power (proportional time reduction on partial unstake)
        stakeStartTime[staker] = _onUnstakeNewTimestamp(amount);

        // Calculate new voting power for return value (UI can display impact)
        uint256 remainingBalance = ILevrStakedToken_v1(stakedToken).balanceOf(staker);
        uint256 newStartTime = stakeStartTime[staker];
        if (remainingBalance > 0 && newStartTime > 0) {
            uint256 timeStaked = block.timestamp - newStartTime;
            // Normalize balance to 18 decimals for fair voting power
            uint256 normalizedBalance = _normalizeBalance(remainingBalance);
            newVotingPower = (normalizedBalance * timeStaked) / (1e18 * SECONDS_PER_DAY);
        }

        emit Unstaked(staker, to, amount);
    }

    /// @inheritdoc ILevrStaking_v1
    /// @dev Pool-based rewards: user gets (balance/totalStaked) × available pool
    ///      Each token can have different decimals (handled in native units)
    function claimRewards(address[] calldata tokens, address to) external nonReentrant {
        if (to == address(0)) revert ZeroAddress();
        address claimer = _msgSender();
        uint256 userBalance = ILevrStakedToken_v1(stakedToken).balanceOf(claimer);
        if (userBalance == 0) return;

        for (uint256 i = 0; i < tokens.length; i++) {
<<<<<<< HEAD
            address token = tokens[i];
            ILevrStaking_v1.RewardTokenState storage tokenState = _tokenState[token];
            if (!tokenState.exists) continue; // Skip unregistered tokens

            // Settle to move vested stream rewards into available pool
            _settlePoolForToken(token);

            // Get effective debt (auto-resets stale debt from token removal/re-add)
            uint256 effectiveDebt = _getEffectiveDebt(claimer, token);

            // Calculate pending rewards using debt accounting (prevents dilution attack)
            uint256 pending = RewardMath.calculatePendingRewards(
                userBalance,
                accRewardPerShare[token],
                effectiveDebt
            );

            if (pending > 0) {
                tokenState.availablePool -= pending;

                // Update user's debt to current accumulated
                rewardDebt[claimer][token] = accRewardPerShare[token];

                IERC20(token).safeTransfer(to, pending);
                emit RewardsClaimed(claimer, to, token, pending);
            }
=======
            _claimRewards(claimer, to, tokens[i], userBalance);
>>>>>>> 24cf435e
        }
    }

    /// @inheritdoc ILevrStaking_v1
    /// @dev Permissionless: Anyone can trigger accrual of unaccounted token balances
    ///      Useful after fee collection or direct transfers to staking contract
    function accrueRewards(address token) external nonReentrant {
        // Calculate unaccounted rewards (balance - escrow - accounted rewards)
        uint256 available = _availableUnaccountedRewards(token);
        if (available > 0) {
            _creditRewards(token, available);
        }
    }

    /// @inheritdoc ILevrStaking_v1
    /// @dev Only token admin can whitelist. Underlying is always whitelisted (cannot be modified).
    ///      Whitelisted tokens exempt from reward token limits and can always accrue rewards.
    function whitelistToken(address token) external nonReentrant {
        if (token == address(0)) revert ZeroAddress();

        // CRITICAL: Cannot modify underlying token (always whitelisted, initialized separately)
        if (token == underlying) revert CannotModifyUnderlying();

        // Only token admin can whitelist (prevents spam)
        address tokenAdmin = IClankerToken(underlying).admin();
        if (_msgSender() != tokenAdmin) revert OnlyTokenAdmin();

        // Cannot whitelist already whitelisted token
        ILevrStaking_v1.RewardTokenState storage tokenState = _tokenState[token];
        if (tokenState.whitelisted) revert AlreadyWhitelisted();

        // If token exists, ensure no pending rewards (prevents state corruption)
        if (tokenState.exists) {
            if (!(tokenState.availablePool == 0 && tokenState.streamTotal == 0)) {
                revert CannotWhitelistWithPendingRewards();
            }
        }

        // Set whitelisted status
        tokenState.whitelisted = true;

        // Initialize token state if first time (new token registration)
        if (!tokenState.exists) {
            tokenState.exists = true;
            tokenState.availablePool = 0;
            tokenState.streamTotal = 0;
            tokenState.lastUpdate = 0;
            tokenState.streamStart = 0;
            tokenState.streamEnd = 0;
            tokenState.originalStreamTotal = 0;
            tokenState.totalVested = 0;
            _rewardTokens.push(token);

            // Reset accounting for clean start (fresh token OR re-added token after removal)
            // This prevents corruption when tokens are removed and re-whitelisted
            accRewardPerShare[token] = 0;
        }

        emit ILevrStaking_v1.TokenWhitelisted(token);
    }

    /// @inheritdoc ILevrStaking_v1
    function unwhitelistToken(address token) external nonReentrant {
        if (token == address(0)) revert ZeroAddress();

        // CRITICAL: CANNOT unwhitelist underlying token (permanent protection)
        if (token == underlying) revert CannotUnwhitelistUnderlying();

        // Only token admin can unwhitelist
        address tokenAdmin = IClankerToken(underlying).admin();
        if (_msgSender() != tokenAdmin) revert OnlyTokenAdmin();

        // Token must exist and be whitelisted
        ILevrStaking_v1.RewardTokenState storage tokenState = _tokenState[token];
        if (!tokenState.exists) revert TokenNotRegistered();
        if (!tokenState.whitelisted) revert NotWhitelisted();

        // CRITICAL: Cannot unwhitelist if token has pending rewards (would make them unclaimable)
        if (!(tokenState.availablePool == 0 && tokenState.streamTotal == 0)) {
            revert CannotUnwhitelistWithPendingRewards();
        }

        // Settle the pool to ensure all rewards are accounted for before unwhitelisting
        _settlePoolForToken(token);

        // Verify again after settlement (in case streaming added to pool)
        if (!(tokenState.availablePool == 0 && tokenState.streamTotal == 0)) {
            revert CannotUnwhitelistWithPendingRewards();
        }

        // Remove from whitelist (token state kept for historical tracking)
        tokenState.whitelisted = false;

        emit ILevrStaking_v1.TokenUnwhitelisted(token);
    }

    /// @inheritdoc ILevrStaking_v1
    function cleanupFinishedRewardToken(address token) external nonReentrant {
        if (token == underlying) revert CannotRemoveUnderlying();

        ILevrStaking_v1.RewardTokenState storage tokenState = _tokenState[token];
        if (!tokenState.exists) revert TokenNotRegistered();
        if (tokenState.whitelisted) revert CannotRemoveWhitelisted();
        if (!(tokenState.availablePool == 0 && tokenState.streamTotal == 0)) {
            revert RewardsTillPending();
        }

        _removeTokenFromArray(token);
        delete _tokenState[token];

        emit ILevrStaking_v1.RewardTokenRemoved(token);
    }

    /// @inheritdoc ILevrStaking_v1
    function outstandingRewards(address token) external view returns (uint256 available) {
        available = _availableUnaccountedRewards(token);
    }

    /// @inheritdoc ILevrStaking_v1
    function claimableRewards(
        address account,
        address token
    ) external view returns (uint256 claimable) {
        uint256 userBalance = ILevrStakedToken_v1(stakedToken).balanceOf(account);
        if (userBalance == 0) return 0;

        uint256 cachedTotalStaked = _totalStaked;
        if (cachedTotalStaked == 0) return 0;

        ILevrStaking_v1.RewardTokenState storage tokenState = _tokenState[token];
        if (!tokenState.exists) return 0;

        // Calculate what accRewardPerShare would be if we settled now
        uint256 currentAccRewardPerShare = accRewardPerShare[token];

        // Calculate pending vested rewards
        uint256 newlyVested = RewardMath.calculateTimeBasedVesting(
            tokenState.originalStreamTotal,
            tokenState.totalVested,
            tokenState.streamStart,
            tokenState.streamEnd,
            uint64(block.timestamp)
        );

        if (newlyVested > 0 && cachedTotalStaked > 0) {
            currentAccRewardPerShare += (newlyVested * PRECISION) / cachedTotalStaked;
        }

        // Calculate pending using debt accounting (prevents dilution attack)
        claimable = RewardMath.calculatePendingRewards(
            userBalance,
            currentAccRewardPerShare,
<<<<<<< HEAD
            rewardDebt[account][token]
=======
            rewardDebt[account][token],
            PRECISION
>>>>>>> 24cf435e
        );
    }

    /// @inheritdoc ILevrStaking_v1
    function accrueFromTreasury(
        address token,
        uint256 amount,
        bool pullFromTreasury
    ) external nonReentrant {
        if (amount == 0) revert InvalidAmount();
        if (pullFromTreasury) {
            // Only treasury can initiate a pull
            if (_msgSender() != treasury) revert ILevrFactory_v1.UnauthorizedCaller();
            uint256 beforeAvail = _availableUnaccountedRewards(token);
            IERC20(token).safeTransferFrom(treasury, address(this), amount);
            uint256 afterAvail = _availableUnaccountedRewards(token);
            uint256 delta = afterAvail > beforeAvail ? afterAvail - beforeAvail : 0;
            if (delta > 0) {
                _creditRewards(token, delta);
            }
        } else {
            uint256 available = _availableUnaccountedRewards(token);
            if (available < amount) revert InsufficientAvailable();
            _creditRewards(token, amount);
        }
    }

    /// @inheritdoc ILevrStaking_v1
    function stakedBalanceOf(address account) external view returns (uint256) {
        return ILevrStakedToken_v1(stakedToken).balanceOf(account);
    }

    /// @inheritdoc ILevrStaking_v1
    function totalStaked() external view returns (uint256) {
        return _totalStaked;
    }

    /// @inheritdoc ILevrStaking_v1
    function escrowBalance(address token) external view returns (uint256) {
        return _escrowBalance[token];
    }

    /// @inheritdoc ILevrStaking_v1
    function streamWindowSeconds() external view returns (uint32) {
        return ILevrFactory_v1(factory).streamWindowSeconds(underlying);
    }

    /// @inheritdoc ILevrStaking_v1
    function getTokenStreamInfo(
        address token
    ) external view returns (uint64 streamStart, uint64 streamEnd, uint256 streamTotal) {
        ILevrStaking_v1.RewardTokenState storage tokenState = _tokenState[token];
        return (tokenState.streamStart, tokenState.streamEnd, tokenState.streamTotal);
    }

    /// @inheritdoc ILevrStaking_v1
    function getWhitelistedTokens() external view returns (address[] memory) {
        uint256 count = 0;
        uint256 len = _rewardTokens.length;

        // Count whitelisted tokens
        for (uint256 i = 0; i < len; i++) {
            if (_tokenState[_rewardTokens[i]].whitelisted) {
                count++;
            }
        }

        // Build array
        address[] memory whitelisted = new address[](count);
        uint256 index = 0;
        for (uint256 i = 0; i < len; i++) {
            if (_tokenState[_rewardTokens[i]].whitelisted) {
                whitelisted[index] = _rewardTokens[i];
                index++;
            }
        }

        return whitelisted;
    }

    /// @inheritdoc ILevrStaking_v1
    function isTokenWhitelisted(address token) external view returns (bool) {
        return _tokenState[token].whitelisted;
    }

    /// @inheritdoc ILevrStaking_v1
    function rewardRatePerSecond(address token) external view returns (uint256) {
        ILevrStaking_v1.RewardTokenState storage tokenState = _tokenState[token];

        // Use per-token stream window for isolation
        uint64 start = tokenState.streamStart;
        uint64 end = tokenState.streamEnd;
        if (end == 0 || end <= start) return 0;
        if (block.timestamp >= end) return 0;
        uint256 window = end - start;
        return tokenState.streamTotal / window;
    }

    /// @inheritdoc ILevrStaking_v1
    function aprBps() external view returns (uint256) {
        if (_totalStaked == 0) return 0;

        uint32 window = ILevrFactory_v1(factory).streamWindowSeconds(underlying);
        if (window == 0) return 0;

        // Aggregate APR from all active reward streams
        uint256 totalAnnualRate = 0;

        for (uint256 i = 0; i < _rewardTokens.length; i++) {
            address token = _rewardTokens[i];
            ILevrStaking_v1.RewardTokenState storage tokenState = _tokenState[token];

            // Only include active streams
            if (
                tokenState.streamTotal > 0 &&
                tokenState.streamEnd > block.timestamp &&
                tokenState.streamStart > 0
            ) {
                uint256 rate = tokenState.streamTotal / window;
                uint256 annual = rate * 365 days;
                totalAnnualRate += annual;
            }
        }

        if (totalAnnualRate == 0) return 0;
        return (totalAnnualRate * BASIS_POINTS) / _totalStaked;
    }

    function _resetStreamForToken(address token, uint256 amount) internal {
        // Query stream window from factory config
        uint32 window = ILevrFactory_v1(factory).streamWindowSeconds(underlying);

        // Set per-token stream window
        ILevrStaking_v1.RewardTokenState storage tokenState = _tokenState[token];
        tokenState.streamStart = uint64(block.timestamp);
        tokenState.streamEnd = uint64(block.timestamp + window);
        tokenState.streamTotal = amount;
        tokenState.lastUpdate = uint64(block.timestamp);

        // Initialize time-based vesting tracking
        tokenState.originalStreamTotal = amount;
        tokenState.totalVested = 0;

        emit StreamReset(token, window, tokenState.streamStart, tokenState.streamEnd);
    }

    /// @notice Credit rewards to the pool with streaming
    /// @dev Minimum check prevents reward token DoS attack (0.001 tokens minimum)
    ///      Works with any token decimals (USDC, WBTC, DAI all supported)
    /// @param token The reward token address
    /// @param amount The amount to credit (in token's native units)
    function _creditRewards(address token, uint256 amount) internal {
        // Token-aware minimum: 0.001 tokens prevents DoS while supporting all decimals
        // Examples: USDC (6 decimals) min = 1000 units, DAI (18 decimals) min = 1e15 units
        uint8 tokenDecimals = _queryDecimals(token);
        uint256 minReward = (10 ** uint256(tokenDecimals)) / 1000;
        if (amount < minReward) revert RewardTooSmall();

        // Ensure token is registered and whitelisted
        RewardTokenState storage tokenState = _ensureRewardToken(token);

        // Settle pool to move vested rewards from stream to available pool
        _settlePoolForToken(token);

        // Add new rewards to stream, preserving unvested from previous stream
        // This extends the streaming window and includes both old unvested + new rewards
        _resetStreamForToken(token, amount + tokenState.streamTotal);

        emit RewardsAccrued(token, amount, tokenState.availablePool);
    }

    function _ensureRewardToken(
        address token
    ) internal view returns (ILevrStaking_v1.RewardTokenState storage tokenState) {
        tokenState = _tokenState[token];

        // Token MUST already exist (via initialize() or whitelistToken())
        if (!tokenState.exists) revert TokenNotWhitelisted();

        // Token MUST be whitelisted
        if (!tokenState.whitelisted) revert TokenNotWhitelisted();
    }

    /// @notice Internal helper to remove token from array
    /// @param token The token to remove
    function _removeTokenFromArray(address token) internal {
        for (uint256 i = 0; i < _rewardTokens.length; i++) {
            if (_rewardTokens[i] == token) {
                // Swap with last element and pop
                _rewardTokens[i] = _rewardTokens[_rewardTokens.length - 1];
                _rewardTokens.pop();
                break;
            }
        }
    }

    /// @notice Calculate unaccounted rewards for a token
    /// @dev Returns rewards in contract that aren't tracked in pool or streaming
    ///      For underlying token: excludes escrowed principal (user deposits)
    /// @param token The token to check
    /// @return Unaccounted reward amount (can be accrued)
    function _availableUnaccountedRewards(address token) internal view returns (uint256) {
        uint256 bal = IERC20(token).balanceOf(address(this));

        // For underlying token: subtract escrowed principal (staker deposits)
        // Only excess balance counts as rewards
        if (token == underlying) {
            if (bal > _escrowBalance[underlying]) {
                bal -= _escrowBalance[underlying];
            } else {
                bal = 0; // No excess balance
            }
        }

        // Unaccounted = total balance - (available pool + streaming)
        ILevrStaking_v1.RewardTokenState storage tokenState = _tokenState[token];
        uint256 accounted = tokenState.availablePool + tokenState.streamTotal;
        return bal > accounted ? bal - accounted : 0;
    }

    /// @notice Get effective debt for user, auto-resetting stale debt
    /// @dev Detects stale debt from token removal/re-add by checking if debt > accRewardPerShare
    /// @param user The user to check debt for
    /// @param token The reward token
    /// @return effectiveDebt The debt to use in claim calculations (reset if stale)
    function _getEffectiveDebt(
        address user,
        address token
    ) internal returns (uint256 effectiveDebt) {
        uint256 debt = rewardDebt[user][token];
        uint256 accReward = accRewardPerShare[token];

        // Normal operation: debt <= accReward (user's debt tracks what they've accounted for)
        // Stale debt: debt > accReward (only happens after accRewardPerShare reset on token re-add)
        if (debt > accReward) {
            // Stale debt detected - reset to 0 to allow user to claim all rewards from re-whitelist point
            // Returning accReward would cause user to lose all accumulated rewards in current cycle
            rewardDebt[user][token] = 0;
            return 0;
        }

        return debt;
    }

    /// @notice Internal claim logic for a single token
    /// @param claimer The user claiming rewards
    /// @param to The address to send rewards to
    /// @param token The reward token to claim
    /// @param userBalance The user's staked balance (passed to avoid redundant SLOAD)
    function _claimRewards(
        address claimer,
        address to,
        address token,
        uint256 userBalance
    ) internal {
        ILevrStaking_v1.RewardTokenState storage tokenState = _tokenState[token];
        if (!tokenState.exists) return;

        // Settle pool to latest (updates accRewardPerShare)
        _settlePoolForToken(token);

        // Get effective debt (auto-resets stale debt from token removal/re-add)
        uint256 effectiveDebt = _getEffectiveDebt(claimer, token);

        // Calculate pending rewards using debt accounting (prevents dilution attack)
        uint256 pending = RewardMath.calculatePendingRewards(
            userBalance,
            accRewardPerShare[token],
            effectiveDebt,
            PRECISION
        );

<<<<<<< HEAD
            // Calculate pending rewards using debt accounting (prevents dilution attack)
            uint256 pending = RewardMath.calculatePendingRewards(
                userBalance,
                accRewardPerShare[token],
                effectiveDebt
            );
=======
        if (pending > 0) {
            // Reduce pool
            tokenState.availablePool -= pending;
>>>>>>> 24cf435e

            // Update user's debt to current accumulated
            rewardDebt[claimer][token] = accRewardPerShare[token];

            // Transfer rewards
            IERC20(token).safeTransfer(to, pending);
            emit RewardsClaimed(claimer, to, token, pending);
        }
    }

    /// @notice Auto-claim all rewards for a user (used in unstake)
    /// @param claimer The user claiming rewards
    /// @param to The address to send rewards to
    function _claimAllRewards(address claimer, address to) internal {
        uint256 userBalance = ILevrStakedToken_v1(stakedToken).balanceOf(claimer);
        if (userBalance == 0) return;

        uint256 len = _rewardTokens.length;
        for (uint256 i = 0; i < len; i++) {
            _claimRewards(claimer, to, _rewardTokens[i], userBalance);
        }
    }

    /// @notice Settle all reward pools to current timestamp
    /// @dev Moves vested rewards from streaming into available pool for all tokens
    function _settleAllPools() internal {
        uint256 len = _rewardTokens.length;
        for (uint256 i = 0; i < len; i++) {
            _settlePoolForToken(_rewardTokens[i]);
        }
    }

    /// @notice Settle a single reward pool by vesting streamed rewards
    /// @dev Calculates vested amount from stream and moves to available pool
    ///      Pauses streaming when totalStaked = 0 (preserves rewards for future stakers)
    /// @param token The reward token to settle
    function _settlePoolForToken(address token) internal {
        ILevrStaking_v1.RewardTokenState storage tokenState = _tokenState[token];

        // Use per-token stream window for isolation
        uint64 start = tokenState.streamStart;
        uint64 end = tokenState.streamEnd;
        if (end == 0 || start == 0) return;

        // Pause streaming if no stakers (preserves rewards for future stakers)
        // Updates lastUpdate so when stakers return, streaming resumes from current time
        if (_totalStaked == 0) {
            tokenState.lastUpdate = uint64(block.timestamp);
            return;
        }

        uint64 last = tokenState.lastUpdate;
        uint64 current = uint64(block.timestamp);

        uint64 settleTo;
        if (current > end) {
            if (last >= end) return;
            settleTo = end;
        } else {
            settleTo = current;
        }

        // Calculate vesting based on time elapsed from stream start
        uint256 newlyVested = RewardMath.calculateTimeBasedVesting(
            tokenState.originalStreamTotal,
            tokenState.totalVested,
            start,
            end,
            settleTo
        );

        if (newlyVested > 0) {
            tokenState.totalVested += newlyVested;
            tokenState.availablePool += newlyVested;
            tokenState.streamTotal -= newlyVested;

            // Update cumulative rewards per share (prevents dilution attack)
            accRewardPerShare[token] += (newlyVested * PRECISION) / _totalStaked;
        }

        tokenState.lastUpdate = settleTo;
    }

    // ============ Governance Functions ============

    /// @inheritdoc ILevrStaking_v1
    function lastStakeBlock(address user) external view returns (uint256) {
        return _lastStakeBlock[user];
    }

    /// @inheritdoc ILevrStaking_v1
    /// @dev Returns voting power in token-days (e.g., 1000 tokens × 100 days = 100,000 VP)
    ///      Normalizes all balances to 18 decimals for fair cross-token governance
    ///      Examples: 1000 USDC (6 decimals) = 1000 DAI (18 decimals) in voting power
    function getVotingPower(address user) external view returns (uint256 votingPower) {
        uint256 startTime = stakeStartTime[user];
        if (startTime == 0) return 0; // Never staked or fully unstaked

        uint256 balance = ILevrStakedToken_v1(stakedToken).balanceOf(user);
        if (balance == 0) return 0;

        uint256 timeStaked = block.timestamp - startTime;

<<<<<<< HEAD
        // Normalize balance to 18 decimals for fair voting across different decimal tokens:
        // - 1000 USDC (6 decimals) → normalized to 1000e18
        // - 1000 DAI (18 decimals) → already 1000e18
        // Both result in same voting power for same time staked
        uint256 normalizedBalance = _normalizeBalance(balance);

        // Calculate voting power: (normalized_balance × time) / (1e18 × 86400)
        // Result is in token-days for UI-friendly numbers
        return (normalizedBalance * timeStaked) / (1e18 * SECONDS_PER_DAY);
=======
        // VP = balance × time / (PRECISION × SECONDS_PER_DAY) → token-days
        return (balance * timeStaked) / (PRECISION * SECONDS_PER_DAY);
>>>>>>> 24cf435e
    }

    // ============ Internal Wrappers for Stake/Unstake Operations ============

    /// @notice Internal version for stake operation
    /// @dev Uses weighted average to preserve voting power while reflecting dilution
    /// @param stakeAmount Amount being staked
    /// @return newStartTime New timestamp to set
    function _onStakeNewTimestamp(
        uint256 stakeAmount
    ) internal view returns (uint256 newStartTime) {
        address staker = _msgSender();
        uint256 oldBalance = ILevrStakedToken_v1(stakedToken).balanceOf(staker);
        uint256 currentStartTime = stakeStartTime[staker];

        // First stake: set timestamp to now
        if (oldBalance == 0 || currentStartTime == 0) {
            return block.timestamp;
        }

        // Calculate accumulated time so far
        uint256 timeAccumulated = block.timestamp - currentStartTime;

        // Calculate new total balance
        uint256 newTotalBalance = oldBalance + stakeAmount;

        // Calculate weighted average time: (oldBalance × timeAccumulated) / newTotalBalance
        // This preserves voting power: oldVP = oldBalance × timeAccumulated
        // After stake: newVP = newTotalBalance × newTimeAccumulated = oldVP (preserved)
        uint256 newTimeAccumulated = (oldBalance * timeAccumulated) / newTotalBalance;

        // Calculate new start time
        newStartTime = block.timestamp - newTimeAccumulated;
    }

    /// @notice Internal version for unstake operation
    /// @dev Reduces time accumulation proportionally to amount unstaked
    /// @param unstakeAmount Amount being unstaked
    /// @return newStartTime New timestamp to set (0 if full unstake)
    function _onUnstakeNewTimestamp(
        uint256 unstakeAmount
    ) internal view returns (uint256 newStartTime) {
        address staker = _msgSender();
        uint256 currentStartTime = stakeStartTime[staker];

        // If never staked, return 0
        if (currentStartTime == 0) return 0;

        uint256 remainingBalance = ILevrStakedToken_v1(stakedToken).balanceOf(staker);

        // If no balance remaining, reset to 0
        if (remainingBalance == 0) return 0;

        // Calculate original balance before unstake
        uint256 originalBalance = remainingBalance + unstakeAmount;

        // Calculate time accumulated so far
        uint256 timeAccumulated = block.timestamp - currentStartTime;

        // Preserve precision: calculate (oldTime * remaining) / original
        uint256 newTimeAccumulated = (timeAccumulated * remainingBalance) / originalBalance;

        // Calculate new start time
        newStartTime = block.timestamp - newTimeAccumulated;
    }

    // ============ Internal Helper Functions (Decimal Normalization) ============

    /// @notice Query token decimals with validation and safe defaults
    /// @dev Ensures decimal-aware operations work correctly for all supported tokens
    ///      Bounds check prevents edge cases (must be 1-18 decimals)
    ///      Falls back to 18 decimals for non-standard tokens
    /// @param token The token address to query
    /// @return decimals The token decimals in range [1, 18]
    function _queryDecimals(address token) internal view returns (uint8 decimals) {
        try IERC20Metadata(token).decimals() returns (uint8 d) {
            // Validate decimals are in reasonable range
            // Standard tokens: USDC (6), WBTC (8), DAI (18)
            // Support 1-18 decimals, reject 0 or >18 to prevent edge cases
            if (d == 0 || d > 18) revert InvalidTokenDecimals();
            return d;
        } catch {
            // Non-standard token or query failed: default to 18 (safest assumption)
            return 18;
        }
    }

    /// @notice Normalize balance to 18 decimals for fair voting power
    /// @dev Ensures equal voting power for equal token amounts regardless of decimal places
    ///
    ///      Math safety: No overflow possible because:
    ///      - decimals <= 18 (validated in _queryDecimals)
    ///      - scaleFactor <= 1e18
    ///      - balance * 1e18 fits in uint256 for realistic token amounts
    ///
    ///      Examples:
    ///      - 1000 USDC (6 decimals): 1000e6 × 1e12 = 1000e18 ✓
    ///      - 1 WBTC (8 decimals): 1e8 × 1e10 = 1e18 ✓
    ///      - 1000 DAI (18 decimals): 1000e18 × 1 = 1000e18 ✓
    ///
    /// @param balance The raw token balance (in token's native units)
    /// @return normalizedBalance The balance scaled to 18 decimals
    function _normalizeBalance(uint256 balance) internal view returns (uint256 normalizedBalance) {
        uint8 decimals = underlyingDecimals;

        // Fast path: 18-decimal tokens need no normalization (most common)
        if (decimals == TARGET_DECIMALS) {
            return balance;
        }

        // Scale up low-decimal tokens to 18 decimals
        // Example: USDC (6 decimals) → multiply by 1e12
        if (decimals < TARGET_DECIMALS) {
            uint256 scaleFactor = 10 ** (TARGET_DECIMALS - decimals);
            return balance * scaleFactor; // Safe: no overflow due to bounds check
        }

        // decimals > 18 impossible due to _queryDecimals bounds check
        // Defensive: return balance as-is if somehow encountered
        return balance;
    }
}<|MERGE_RESOLUTION|>--- conflicted
+++ resolved
@@ -15,8 +15,7 @@
 
 /// @title Levr Staking v1
 /// @notice Multi-token reward staking with time-weighted voting power
-/// @dev Supports tokens with different decimals (6, 8, 18) via automatic normalization
-///      - Staking: Direct underlying token deposits
+/// @dev - Staking: Direct underlying token deposits
 ///      - Rewards: Pool-based distribution with streaming
 ///      - Voting: Normalized to 18 decimals for fair governance
 contract LevrStaking_v1 is ILevrStaking_v1, ReentrancyGuard, ERC2771ContextBase {
@@ -24,11 +23,10 @@
 
     // ============ Constants ============
 
-    /// @notice Target decimals for voting power normalization
-    /// @dev All balances normalized to 18 decimals for fair cross-token voting
-    uint256 public constant TARGET_DECIMALS = 18;
-
-    /// @notice Seconds per day for voting power calculations
+    /// @notice Precision for voting power calculations
+    uint256 public constant PRECISION = 1e18;
+
+    /// @notice Seconds per day
     uint256 public constant SECONDS_PER_DAY = 86400;
 
     /// @notice Basis points denominator (10000 = 100%)
@@ -45,10 +43,6 @@
     address public immutable factory;
 
     uint256 private _totalStaked;
-
-    // Token-aware precision for decimal normalization
-    uint8 public underlyingDecimals; // Token decimals (6, 8, 18, etc.)
-    uint256 public precision; // 10^underlyingDecimals
 
     // Voting power: tracks when each user started staking (time-weighted)
     mapping(address => uint256) public stakeStartTime;
@@ -91,12 +85,6 @@
         underlying = underlying_;
         stakedToken = stakedToken_;
         treasury = treasury_;
-
-        // Query token decimals and set precision for decimal-aware operations
-        // Supports 1-18 decimals (USDC=6, WBTC=8, DAI=18)
-        underlyingDecimals = _queryDecimals(underlying_);
-        precision = 10 ** uint256(underlyingDecimals);
-        // Note: Minimum reward = precision / 1000 (calculated inline to save storage)
 
         // Initialize underlying token with pool-based state (ALWAYS whitelisted - separate from array)
         _tokenState[underlying_] = ILevrStaking_v1.RewardTokenState({
@@ -234,9 +222,7 @@
         uint256 newStartTime = stakeStartTime[staker];
         if (remainingBalance > 0 && newStartTime > 0) {
             uint256 timeStaked = block.timestamp - newStartTime;
-            // Normalize balance to 18 decimals for fair voting power
-            uint256 normalizedBalance = _normalizeBalance(remainingBalance);
-            newVotingPower = (normalizedBalance * timeStaked) / (1e18 * SECONDS_PER_DAY);
+            newVotingPower = (remainingBalance * timeStaked) / (PRECISION * SECONDS_PER_DAY);
         }
 
         emit Unstaked(staker, to, amount);
@@ -252,36 +238,7 @@
         if (userBalance == 0) return;
 
         for (uint256 i = 0; i < tokens.length; i++) {
-<<<<<<< HEAD
-            address token = tokens[i];
-            ILevrStaking_v1.RewardTokenState storage tokenState = _tokenState[token];
-            if (!tokenState.exists) continue; // Skip unregistered tokens
-
-            // Settle to move vested stream rewards into available pool
-            _settlePoolForToken(token);
-
-            // Get effective debt (auto-resets stale debt from token removal/re-add)
-            uint256 effectiveDebt = _getEffectiveDebt(claimer, token);
-
-            // Calculate pending rewards using debt accounting (prevents dilution attack)
-            uint256 pending = RewardMath.calculatePendingRewards(
-                userBalance,
-                accRewardPerShare[token],
-                effectiveDebt
-            );
-
-            if (pending > 0) {
-                tokenState.availablePool -= pending;
-
-                // Update user's debt to current accumulated
-                rewardDebt[claimer][token] = accRewardPerShare[token];
-
-                IERC20(token).safeTransfer(to, pending);
-                emit RewardsClaimed(claimer, to, token, pending);
-            }
-=======
             _claimRewards(claimer, to, tokens[i], userBalance);
->>>>>>> 24cf435e
         }
     }
 
@@ -434,12 +391,8 @@
         claimable = RewardMath.calculatePendingRewards(
             userBalance,
             currentAccRewardPerShare,
-<<<<<<< HEAD
-            rewardDebt[account][token]
-=======
             rewardDebt[account][token],
             PRECISION
->>>>>>> 24cf435e
         );
     }
 
@@ -592,12 +545,6 @@
     /// @param token The reward token address
     /// @param amount The amount to credit (in token's native units)
     function _creditRewards(address token, uint256 amount) internal {
-        // Token-aware minimum: 0.001 tokens prevents DoS while supporting all decimals
-        // Examples: USDC (6 decimals) min = 1000 units, DAI (18 decimals) min = 1e15 units
-        uint8 tokenDecimals = _queryDecimals(token);
-        uint256 minReward = (10 ** uint256(tokenDecimals)) / 1000;
-        if (amount < minReward) revert RewardTooSmall();
-
         // Ensure token is registered and whitelisted
         RewardTokenState storage tokenState = _ensureRewardToken(token);
 
@@ -712,18 +659,9 @@
             PRECISION
         );
 
-<<<<<<< HEAD
-            // Calculate pending rewards using debt accounting (prevents dilution attack)
-            uint256 pending = RewardMath.calculatePendingRewards(
-                userBalance,
-                accRewardPerShare[token],
-                effectiveDebt
-            );
-=======
         if (pending > 0) {
             // Reduce pool
             tokenState.availablePool -= pending;
->>>>>>> 24cf435e
 
             // Update user's debt to current accumulated
             rewardDebt[claimer][token] = accRewardPerShare[token];
@@ -827,20 +765,8 @@
 
         uint256 timeStaked = block.timestamp - startTime;
 
-<<<<<<< HEAD
-        // Normalize balance to 18 decimals for fair voting across different decimal tokens:
-        // - 1000 USDC (6 decimals) → normalized to 1000e18
-        // - 1000 DAI (18 decimals) → already 1000e18
-        // Both result in same voting power for same time staked
-        uint256 normalizedBalance = _normalizeBalance(balance);
-
-        // Calculate voting power: (normalized_balance × time) / (1e18 × 86400)
-        // Result is in token-days for UI-friendly numbers
-        return (normalizedBalance * timeStaked) / (1e18 * SECONDS_PER_DAY);
-=======
         // VP = balance × time / (PRECISION × SECONDS_PER_DAY) → token-days
         return (balance * timeStaked) / (PRECISION * SECONDS_PER_DAY);
->>>>>>> 24cf435e
     }
 
     // ============ Internal Wrappers for Stake/Unstake Operations ============
@@ -906,60 +832,4 @@
         // Calculate new start time
         newStartTime = block.timestamp - newTimeAccumulated;
     }
-
-    // ============ Internal Helper Functions (Decimal Normalization) ============
-
-    /// @notice Query token decimals with validation and safe defaults
-    /// @dev Ensures decimal-aware operations work correctly for all supported tokens
-    ///      Bounds check prevents edge cases (must be 1-18 decimals)
-    ///      Falls back to 18 decimals for non-standard tokens
-    /// @param token The token address to query
-    /// @return decimals The token decimals in range [1, 18]
-    function _queryDecimals(address token) internal view returns (uint8 decimals) {
-        try IERC20Metadata(token).decimals() returns (uint8 d) {
-            // Validate decimals are in reasonable range
-            // Standard tokens: USDC (6), WBTC (8), DAI (18)
-            // Support 1-18 decimals, reject 0 or >18 to prevent edge cases
-            if (d == 0 || d > 18) revert InvalidTokenDecimals();
-            return d;
-        } catch {
-            // Non-standard token or query failed: default to 18 (safest assumption)
-            return 18;
-        }
-    }
-
-    /// @notice Normalize balance to 18 decimals for fair voting power
-    /// @dev Ensures equal voting power for equal token amounts regardless of decimal places
-    ///
-    ///      Math safety: No overflow possible because:
-    ///      - decimals <= 18 (validated in _queryDecimals)
-    ///      - scaleFactor <= 1e18
-    ///      - balance * 1e18 fits in uint256 for realistic token amounts
-    ///
-    ///      Examples:
-    ///      - 1000 USDC (6 decimals): 1000e6 × 1e12 = 1000e18 ✓
-    ///      - 1 WBTC (8 decimals): 1e8 × 1e10 = 1e18 ✓
-    ///      - 1000 DAI (18 decimals): 1000e18 × 1 = 1000e18 ✓
-    ///
-    /// @param balance The raw token balance (in token's native units)
-    /// @return normalizedBalance The balance scaled to 18 decimals
-    function _normalizeBalance(uint256 balance) internal view returns (uint256 normalizedBalance) {
-        uint8 decimals = underlyingDecimals;
-
-        // Fast path: 18-decimal tokens need no normalization (most common)
-        if (decimals == TARGET_DECIMALS) {
-            return balance;
-        }
-
-        // Scale up low-decimal tokens to 18 decimals
-        // Example: USDC (6 decimals) → multiply by 1e12
-        if (decimals < TARGET_DECIMALS) {
-            uint256 scaleFactor = 10 ** (TARGET_DECIMALS - decimals);
-            return balance * scaleFactor; // Safe: no overflow due to bounds check
-        }
-
-        // decimals > 18 impossible due to _queryDecimals bounds check
-        // Defensive: return balance as-is if somehow encountered
-        return balance;
-    }
 }